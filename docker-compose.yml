--- conflicted
+++ resolved
@@ -76,19 +76,12 @@
       - inbox-zero-network
     environment:
       NEXT_PUBLIC_BASE_URL: ${NEXT_PUBLIC_BASE_URL:-http://localhost:3000}
-<<<<<<< HEAD
+      NEXT_PUBLIC_BYPASS_PREMIUM_CHECKS: ${NEXT_PUBLIC_BYPASS_PREMIUM_CHECKS:-false}
       DATABASE_URL: "postgresql://${POSTGRES_USER:-postgres}:${POSTGRES_PASSWORD:-password}@db:5432/${POSTGRES_DB:-inboxzero}?schema=public"
       DIRECT_URL: "postgresql://${POSTGRES_USER:-postgres}:${POSTGRES_PASSWORD:-password}@db:5432/${POSTGRES_DB:-inboxzero}?schema=public"
       UPSTASH_REDIS_URL: "http://serverless-redis-http:80"
-      UPSTASH_REDIS_TOKEN: "${UPSTASH_REDIS_TOKEN}"
       # Set SKIP_MIGRATIONS=1 to skip running Prisma migrations on container start
       # SKIP_MIGRATIONS: "1"
-    restart: unless-stopped
-=======
-      NEXT_PUBLIC_BYPASS_PREMIUM_CHECKS: ${NEXT_PUBLIC_BYPASS_PREMIUM_CHECKS:-false}
-      DATABASE_URL: ${DATABASE_URL:-postgresql://${POSTGRES_USER:-postgres}:${POSTGRES_PASSWORD:-password}@db:5432/${POSTGRES_DB:-inboxzero}?schema=public}
-      DIRECT_URL: ${DIRECT_URL:-postgresql://${POSTGRES_USER:-postgres}:${POSTGRES_PASSWORD:-password}@db:5432/${POSTGRES_DB:-inboxzero}?schema=public}
-      UPSTASH_REDIS_URL: ${UPSTASH_REDIS_URL:-http://serverless-redis-http:80}
     restart: always
 
   cron:
@@ -110,7 +103,6 @@
     networks:
       - inbox-zero-network
     restart: always
->>>>>>> cc129ed9
 
 volumes:
   database-data:
