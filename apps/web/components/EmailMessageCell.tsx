--- conflicted
+++ resolved
@@ -15,12 +15,9 @@
 import { useMemo } from "react";
 import { isDefined } from "@/utils/types";
 import { isGoogleProvider } from "@/utils/email/provider-types";
-<<<<<<< HEAD
 import type { ParsedMessage } from "@/utils/types";
-=======
 import { getRuleLabel } from "@/utils/rule/consts";
 import { SystemType } from "@prisma/client";
->>>>>>> 7d194118
 
 export function EmailMessageCell({
   message,
