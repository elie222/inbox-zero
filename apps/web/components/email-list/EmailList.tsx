--- conflicted
+++ resolved
@@ -311,12 +311,8 @@
 
   const onArchive = useCallback(
     (thread: Thread) => {
-<<<<<<< HEAD
-      toast.promise(() => archive(thread.id!), {
-=======
       const threadIds = [thread.id!];
       toast.promise(() => archiveEmails(threadIds, () => refetch(threadIds)), {
->>>>>>> 9bc737e7
         loading: "Archiving...",
         success: "Archived!",
         error: "There was an error archiving the email :(",
@@ -385,17 +381,9 @@
   const onArchiveBulk = useCallback(async () => {
     toast.promise(
       async () => {
-<<<<<<< HEAD
-        for (const [threadId, selected] of Object.entries(selectedRows)) {
-          if (selected) {
-            await archive(threadId);
-          }
-        }
-=======
         const threadIds = Object.entries(selectedRows)
           .filter(([, selected]) => selected)
           .map(([id]) => id);
->>>>>>> 9bc737e7
 
         archiveEmails(threadIds, () => refetch(threadIds));
       },
@@ -405,11 +393,7 @@
         error: "There was an error archiving the emails :(",
       },
     );
-<<<<<<< HEAD
-  }, [archive, selectedRows, refetch]);
-=======
   }, [selectedRows, refetch]);
->>>>>>> 9bc737e7
 
   const onTrashBulk = useCallback(async () => {
     toast.promise(
