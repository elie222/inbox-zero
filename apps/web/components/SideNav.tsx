--- conflicted
+++ resolved
@@ -31,16 +31,11 @@
   Users2Icon,
   XIcon,
 } from "lucide-react";
-<<<<<<< HEAD
 import Link from "next/link";
 import { usePathname } from "next/navigation";
 import { Fragment, useState } from "react";
 import useSWR from "swr";
-=======
-import { Logo } from "@/components/Logo";
-import { Button } from "@/components/ui/button";
 import { useComposeModal } from "@/providers/ComposeModalProvider";
->>>>>>> 160c76a2
 
 type NavItem = {
   name: string;
@@ -281,12 +276,9 @@
 
 function Sidebar(props: { isMobile: boolean }) {
   const path = usePathname();
-<<<<<<< HEAD
   const { data, isLoading, error } =
     useSWR<LabelsResponse>("/api/google/labels");
 
-=======
->>>>>>> 160c76a2
   const showMailNav = path === "/mail" || path === "/compose";
 
   const { onOpen } = useComposeModal();
