--- conflicted
+++ resolved
@@ -34,12 +34,10 @@
   ChevronUp,
 } from "lucide-react";
 import { Logo } from "@/components/Logo";
-<<<<<<< HEAD
 import useSWR from "swr";
 import { LabelsResponse } from "@/app/api/google/labels/route";
-=======
 import { Button } from "@/components/ui/button";
->>>>>>> ec739524
+import { LoadingMiniSpinner } from "@/components/Loading";
 
 type NavItem = {
   name: string;
@@ -353,55 +351,6 @@
         </div>
       </Link>
       <nav className="flex flex-1 flex-col">
-<<<<<<< HEAD
-        <ul role="list" className="flex flex-1 flex-col gap-y-7">
-          <li>
-            <ul role="list" className="-mx-2 space-y-1">
-              {navigation.map((item) => (
-                <li key={item.name}>
-                  <a
-                    href={item.href}
-                    className={clsx(
-                      item.href === path
-                        ? "bg-gray-800 text-white"
-                        : "text-gray-400 hover:bg-gray-800 hover:text-white",
-                      "group flex gap-x-3 rounded-md p-2 text-sm font-semibold leading-6",
-                    )}
-                  >
-                    <item.icon
-                      className="h-6 w-6 shrink-0"
-                      aria-hidden="true"
-                    />
-                    {item.name}
-                  </a>
-                </li>
-              ))}
-            </ul>
-            <ul role="list" className="mt-10 flex flex-1 flex-col gap-y-7">
-              <li>
-                <ul role="list" className="-mx-2 space-y-1">
-                  <li>
-                    <a
-                      href="#"
-                      className={clsx(
-                        "group flex cursor-default gap-x-3 rounded-md p-2 text-sm font-semibold leading-6 text-white",
-                      )}
-                    >
-                      <TagsIcon
-                        className="h-6 w-6 shrink-0"
-                        aria-hidden="true"
-                      />
-                      Labels
-                    </a>
-                    {data?.labels && data.labels?.length > 4
-                      ? LabelSectionExpandable
-                      : LabelSection}
-                  </li>
-                </ul>
-              </li>
-            </ul>
-          </li>
-=======
         <ul role="list" className="flex flex-1 flex-col">
           <Transition
             show={showMailNav}
@@ -420,7 +369,6 @@
                 icon: ArrowLeftIcon,
               }}
             />
->>>>>>> ec739524
 
             <div className="py-2">
               <Button asChild className="w-full" variant="outline">
@@ -436,6 +384,7 @@
               <NavSectionHeader title="Labels" />
               <div className="mt-2">
                 <Links path={path} links={bottomMailLinks} />
+                {true && <LoadingMiniSpinner />}
               </div>
             </div>
           </Transition>
