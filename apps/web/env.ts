--- conflicted
+++ resolved
@@ -18,16 +18,8 @@
     NODE_ENV: z.enum(["development", "production", "test"]),
     DATABASE_URL: z.string().url(),
 
-<<<<<<< HEAD
-    NEXTAUTH_SECRET: z.string().min(1).optional(), // Legacy support for migration
-    BETTER_AUTH_SECRET: z.string().min(1).optional(),
-    NEXTAUTH_URL: z.string().optional(),
-    AUTH_TRUST_HOST: z.coerce.boolean().optional(),
-
-=======
     AUTH_SECRET: z.string().optional(),
     NEXTAUTH_SECRET: z.string().optional(),
->>>>>>> 8be601a5
     GOOGLE_CLIENT_ID: z.string().min(1),
     GOOGLE_CLIENT_SECRET: z.string().min(1),
     MICROSOFT_CLIENT_ID: z.string().optional(),
