--- conflicted
+++ resolved
@@ -92,17 +92,9 @@
       prompt,
       system,
       schema,
+      experimental_telemetry: { isEnabled: true },
     });
 
-<<<<<<< HEAD
-  const result = await generateObject({
-    model: llmModel,
-    prompt,
-    system,
-    schema,
-    experimental_telemetry: { isEnabled: true },
-  });
-=======
     if (result.usage) {
       await saveAiUsage({
         email: userEmail,
@@ -112,7 +104,6 @@
         label: usageLabel,
       });
     }
->>>>>>> 59f916fa
 
     return result;
   } catch (error) {
@@ -185,19 +176,10 @@
       toolChoice: "required",
       prompt,
       system,
+      maxSteps,
+      experimental_telemetry: { isEnabled: true },
     });
 
-<<<<<<< HEAD
-  const result = await generateText({
-    model: llmModel,
-    tools,
-    toolChoice: "required",
-    prompt,
-    system,
-    maxSteps,
-    experimental_telemetry: { isEnabled: true },
-  });
-=======
     if (result.usage) {
       await saveAiUsage({
         email: userEmail,
@@ -207,7 +189,6 @@
         label,
       });
     }
->>>>>>> 59f916fa
 
     return result;
   } catch (error) {
