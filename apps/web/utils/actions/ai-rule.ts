--- conflicted
+++ resolved
@@ -204,11 +204,7 @@
   .schema(z.object({ executedRuleId: z.string(), message: z.any() }))
   .action(
     async ({
-<<<<<<< HEAD
       ctx: { emailAccountId, emailAccount, provider },
-=======
-      ctx: { userId, emailAccount, emailAccountId },
->>>>>>> 4c8c5d01
       parsedInput: { executedRuleId, message },
     }) => {
       const emailProvider = await createEmailProvider({
