"use server";

import { revalidatePath } from "next/cache";
import type { gmail_v1 } from "@googleapis/gmail";
import prisma, { isDuplicateError } from "@/utils/prisma";
import { auth } from "@/app/api/auth/[...nextauth]/auth";
import {
  type AddGroupItemBody,
  addGroupItemBody,
  type CreateGroupBody,
  createGroupBody,
} from "@/utils/actions/validation";
import { findNewsletters } from "@/utils/ai/group/find-newsletters";
import { findReceipts } from "@/utils/ai/group/find-receipts";
import { getGmailClient, getGmailAccessToken } from "@/utils/gmail/client";
<<<<<<< HEAD
import { GroupItemType, Prisma, User } from "@prisma/client";
import { captureException, type ServerActionResponse } from "@/utils/error";
=======
import { GroupItemType } from "@prisma/client";
>>>>>>> 72c7bd81
import {
  NEWSLETTER_GROUP_ID,
  RECEIPT_GROUP_ID,
} from "@/app/(app)/automation/create/examples";
import { GroupName } from "@/utils/config";
<<<<<<< HEAD
import { aiGenerateGroupItems } from "@/utils/ai/group/create-group";
import { UserAIFields } from "@/utils/llms/types";

export async function createGroupAction(
  body: CreateGroupBody,
): Promise<ServerActionResponse> {
  const { name, prompt } = createGroupBody.parse(body);
  const session = await auth();
  if (!session?.user.email) return { error: "Not logged in" };

  try {
    const group = await prisma.group.create({
      data: { name, prompt, userId: session.user.id },
=======
import { withActionInstrumentation } from "@/utils/actions/middleware";

export const createGroupAction = withActionInstrumentation(
  "createGroup",
  async (body: CreateGroupBody) => {
    const { name, prompt } = createGroupBody.parse(body);
    const session = await auth();
    if (!session?.user.id) return { error: "Not logged in" };

    try {
      await prisma.group.create({
        data: { name, prompt, userId: session.user.id },
      });

      revalidatePath(`/automation`);
    } catch (error) {
      return { error: "Error creating group" };
    }
  },
);

export const createPredefinedGroupAction = withActionInstrumentation(
  "createPredefinedGroup",
  async (groupId: string) => {
    if (groupId === NEWSLETTER_GROUP_ID) {
      return await createNewsletterGroupAction();
    } else if (groupId === RECEIPT_GROUP_ID) {
      return await createReceiptGroupAction();
    }

    return { error: "Unknown group type" };
  },
);

export const createNewsletterGroupAction = withActionInstrumentation(
  "createNewsletterGroup",
  async () => {
    const session = await auth();
    if (!session?.user.id) return { error: "Not logged in" };

    const name = GroupName.NEWSLETTER;
    const existingGroup = await prisma.group.findFirst({
      where: { name, userId: session.user.id },
      select: { id: true },
    });
    if (existingGroup) return { id: existingGroup.id };

    const gmail = getGmailClient(session);
    const token = await getGmailAccessToken(session);
    if (!token.token) return { error: "No access token" };
    const newsletters = await findNewsletters(gmail, token.token);

    const group = await prisma.group.create({
      data: {
        name,
        userId: session.user.id,
        items: {
          create: newsletters.map((newsletter) => ({
            type: GroupItemType.FROM,
            value: newsletter,
          })),
        },
      },
    });

    revalidatePath(`/automation`);

    return { id: group.id };
  },
);

export const createReceiptGroupAction = withActionInstrumentation(
  "createReceiptGroup",
  async () => {
    const session = await auth();
    if (!session?.user.id) return { error: "Not logged in" };

    const name = GroupName.RECEIPT;
    const existingGroup = await prisma.group.findFirst({
      where: { name, userId: session.user.id },
      select: { id: true },
    });
    if (existingGroup) return { id: existingGroup.id };

    const gmail = getGmailClient(session);
    const token = await getGmailAccessToken(session);
    if (!token.token) return { error: "No access token" };
    const receipts = await findReceipts(gmail, token.token);

    const group = await prisma.group.create({
      data: {
        name,
        userId: session.user.id,
        items: { create: receipts },
      },
>>>>>>> 72c7bd81
    });

    if (prompt) {
      const gmail = getGmailClient(session);
      const token = await getGmailAccessToken(session);

      const user = await prisma.user.findUnique({
        where: { id: session.user.id },
        select: {
          email: true,
          aiModel: true,
          aiProvider: true,
          aiApiKey: true,
        },
      });
      if (!user) return { error: "User not found" };
      if (!token.token) return { error: "No access token" };

      await generateGroupItemsFromPrompt(
        group.id,
        user,
        gmail,
        token.token,
        name,
        prompt,
      );
    }

    revalidatePath(`/automation`);
<<<<<<< HEAD
  } catch (error) {
    if (isDuplicateError(error, "name"))
      return { error: "Group with this name already exists" };

    console.error("Error creating group", error);
    captureException(error, { extra: { name, prompt } }, session?.user.email);
    return { error: "Error creating group" };
  }
}

async function generateGroupItemsFromPrompt(
  groupId: string,
  user: Pick<User, "email"> & UserAIFields,
  gmail: gmail_v1.Gmail,
  token: string,
  name: string,
  prompt: string,
) {
  const result = await aiGenerateGroupItems(user, gmail, token, {
    name,
    prompt,
  });

  await prisma.$transaction([
    ...result.senders.map((sender) =>
      prisma.groupItem.upsert({
        where: {
          groupId_type_value: {
            groupId,
            type: GroupItemType.FROM,
            value: sender,
          },
        },
        update: {}, // No update needed if it exists
        create: {
          type: GroupItemType.FROM,
          value: sender,
          groupId,
        },
      }),
    ),
    ...result.subjects.map((subject) =>
      prisma.groupItem.upsert({
        where: {
          groupId_type_value: {
            groupId,
            type: GroupItemType.SUBJECT,
            value: subject,
          },
        },
        update: {}, // No update needed if it exists
        create: {
          type: GroupItemType.SUBJECT,
          value: subject,
          groupId,
        },
      }),
    ),
  ]);
}

export async function createPredefinedGroupAction(
  groupId: string,
): Promise<ServerActionResponse<{ id: string }>> {
  if (groupId === NEWSLETTER_GROUP_ID) {
    return await createNewsletterGroupAction();
  } else if (groupId === RECEIPT_GROUP_ID) {
    return await createReceiptGroupAction();
  }

  return { error: "Unknown group type" };
}

export async function createNewsletterGroupAction(): Promise<
  ServerActionResponse<{ id: string }>
> {
  const session = await auth();
  if (!session?.user.id) return { error: "Not logged in" };

  const name = GroupName.NEWSLETTER;
  const existingGroup = await prisma.group.findFirst({
    where: { name, userId: session.user.id },
    select: { id: true },
  });
  if (existingGroup) return { id: existingGroup.id };

  const gmail = getGmailClient(session);
  const token = await getGmailAccessToken(session);

  if (!token.token) return { error: "No access token" };

  const newsletters = await findNewsletters(gmail, token.token);

  const group = await prisma.group.create({
    data: {
      name,
      userId: session.user.id,
      items: {
        create: newsletters.map((newsletter) => ({
          type: GroupItemType.FROM,
          value: newsletter,
        })),
      },
    },
  });

  revalidatePath(`/automation`);

  return { id: group.id };
}

export async function createReceiptGroupAction(): Promise<
  ServerActionResponse<{ id: string }>
> {
  const session = await auth();
  if (!session?.user.id) return { error: "Not logged in" };

  const name = GroupName.RECEIPT;
  const existingGroup = await prisma.group.findFirst({
    where: { name, userId: session.user.id },
    select: { id: true },
  });
  if (existingGroup) return { id: existingGroup.id };

  const gmail = getGmailClient(session);
  const token = await getGmailAccessToken(session);

  if (!token.token) return { error: "No access token" };

  const receipts = await findReceipts(gmail, token.token);

  const group = await prisma.group.create({
    data: {
      name,
      userId: session.user.id,
      items: { create: receipts },
    },
  });

  revalidatePath(`/automation`);

  return { id: group.id };
}

type ExistingGroup = Prisma.GroupGetPayload<{
  select: {
    id: true;
    name: true;
    prompt: true;
    items: { select: { id: true; type: true; value: true } };
  };
}>;

export async function regenerateGroupAction(
  groupId: string,
): Promise<ServerActionResponse> {
  const session = await auth();
  if (!session?.user.id) return { error: "Not logged in" };

  const existingGroup = await prisma.group.findUnique({
    where: { id: groupId, userId: session.user.id },
    select: {
      id: true,
      name: true,
      prompt: true,
      items: { select: { id: true, type: true, value: true } },
    },
  });
  if (!existingGroup) return { error: "Group not found" };

  const gmail = getGmailClient(session);
  const token = await getGmailAccessToken(session);

  if (!token.token) return { error: "No access token" };

  if (existingGroup.name === GroupName.NEWSLETTER) {
    return await regenerateNewsletterGroup(existingGroup, gmail, token.token);
  } else if (existingGroup.name === GroupName.RECEIPT) {
    return await regenerateReceiptGroup(existingGroup, gmail, token.token);
  } else if (existingGroup.prompt) {
    const user = await prisma.user.findUnique({
      where: { id: session.user.id },
      select: {
        email: true,
        aiModel: true,
        aiProvider: true,
        aiApiKey: true,
      },
    });
    if (!user) return { error: "User not found" };

    await generateGroupItemsFromPrompt(
      groupId,
      user,
      gmail,
      token.token,
      existingGroup.name,
      existingGroup.prompt,
    );
    return;
  }
}

async function regenerateNewsletterGroup(
  existingGroup: ExistingGroup,
  gmail: gmail_v1.Gmail,
  token: string,
): Promise<ServerActionResponse> {
  const newsletters = await findNewsletters(gmail, token);

  const newItems = newsletters.filter(
    (newItem) =>
      !existingGroup.items.find(
        (item) => item.value === newItem && item.type === GroupItemType.FROM,
      ),
  );

  await prisma.groupItem.createMany({
    data: newItems.map((item) => ({
      type: GroupItemType.FROM,
      value: item,
      groupId: existingGroup.id,
    })),
  });

  revalidatePath(`/automation`);

  return;
}

async function regenerateReceiptGroup(
  existingGroup: ExistingGroup,
  gmail: gmail_v1.Gmail,
  token: string,
): Promise<ServerActionResponse> {
  const receipts = await findReceipts(gmail, token);

  const newItems = receipts.filter(
    (newItem) =>
      !existingGroup.items.find(
        (item) => item.value === newItem.value && item.type === newItem.type,
      ),
  );

  await prisma.groupItem.createMany({
    data: newItems.map((item) => ({
      type: GroupItemType.FROM,
      value: item.value,
      groupId: existingGroup.id,
    })),
  });

  revalidatePath(`/automation`);

  return;
}

export async function deleteGroupAction(
  id: string,
): Promise<ServerActionResponse> {
  const session = await auth();
  if (!session?.user.id) return { error: "Not logged in" };

  await prisma.group.delete({ where: { id, userId: session.user.id } });

  revalidatePath(`/automation`);
}

export async function addGroupItemAction(
  body: AddGroupItemBody,
): Promise<ServerActionResponse> {
  const session = await auth();
  if (!session?.user.id) return { error: "Not logged in" };

  const group = await prisma.group.findUnique({ where: { id: body.groupId } });
  if (!group) return { error: "Group not found" };
  if (group.userId !== session.user.id)
    return { error: "You don't have permission to add items to this group" };

  await prisma.groupItem.create({ data: addGroupItemBody.parse(body) });

  revalidatePath(`/automation`);
}

export async function deleteGroupItemAction(
  id: string,
): Promise<ServerActionResponse> {
  const session = await auth();
  if (!session?.user.id) return { error: "Not logged in" };

  await prisma.groupItem.delete({
    where: { id, group: { userId: session.user.id } },
  });

  revalidatePath(`/automation`);
}
=======

    return { id: group.id };
  },
);

export const regenerateNewsletterGroupAction = withActionInstrumentation(
  "regenerateNewsletterGroup",
  async (groupId: string) => {
    const session = await auth();
    if (!session?.user.id) return { error: "Not logged in" };

    const existingGroup = await prisma.group.findUnique({
      where: { id: groupId, userId: session.user.id },
      select: { items: { select: { id: true, type: true, value: true } } },
    });
    if (!existingGroup) return { error: "Group not found" };

    const gmail = getGmailClient(session);
    const token = await getGmailAccessToken(session);
    if (!token.token) return { error: "No access token" };
    const newsletters = await findNewsletters(gmail, token.token);

    const newItems = newsletters.filter(
      (newItem) =>
        !existingGroup.items.find(
          (item) => item.value === newItem && item.type === GroupItemType.FROM,
        ),
    );

    await prisma.groupItem.createMany({
      data: newItems.map((item) => ({
        type: GroupItemType.FROM,
        value: item,
        groupId,
      })),
    });

    revalidatePath(`/automation`);
  },
);

export const regenerateReceiptGroupAction = withActionInstrumentation(
  "regenerateReceiptGroup",
  async (groupId: string) => {
    const session = await auth();
    if (!session?.user.id) return { error: "Not logged in" };

    const existingGroup = await prisma.group.findUnique({
      where: { id: groupId, userId: session.user.id },
      select: { items: { select: { id: true, type: true, value: true } } },
    });
    if (!existingGroup) return { error: "Group not found" };

    const gmail = getGmailClient(session);
    const token = await getGmailAccessToken(session);
    if (!token.token) return { error: "No access token" };
    const receipts = await findReceipts(gmail, token.token);

    const newItems = receipts.filter(
      (newItem) =>
        !existingGroup.items.find(
          (item) => item.value === newItem.value && item.type === newItem.type,
        ),
    );

    await prisma.groupItem.createMany({
      data: newItems.map((item) => ({
        type: GroupItemType.FROM,
        value: item.value,
        groupId,
      })),
    });

    revalidatePath(`/automation`);
  },
);

export const deleteGroupAction = withActionInstrumentation(
  "deleteGroup",
  async (id: string) => {
    const session = await auth();
    if (!session?.user.id) return { error: "Not logged in" };

    await prisma.group.delete({ where: { id, userId: session.user.id } });

    revalidatePath(`/automation`);
  },
);

export const addGroupItemAction = withActionInstrumentation(
  "addGroupItem",
  async (body: AddGroupItemBody) => {
    const session = await auth();
    if (!session?.user.id) return { error: "Not logged in" };

    const group = await prisma.group.findUnique({
      where: { id: body.groupId },
    });
    if (!group) return { error: "Group not found" };
    if (group.userId !== session.user.id)
      return { error: "You don't have permission to add items to this group" };

    await prisma.groupItem.create({ data: addGroupItemBody.parse(body) });

    revalidatePath(`/automation`);
  },
);

export const deleteGroupItemAction = withActionInstrumentation(
  "deleteGroupItem",
  async (id: string) => {
    const session = await auth();
    if (!session?.user.id) return { error: "Not logged in" };

    await prisma.groupItem.delete({
      where: { id, group: { userId: session.user.id } },
    });

    revalidatePath(`/automation`);
  },
);
>>>>>>> 72c7bd81
<|MERGE_RESOLUTION|>--- conflicted
+++ resolved
@@ -13,32 +13,15 @@
 import { findNewsletters } from "@/utils/ai/group/find-newsletters";
 import { findReceipts } from "@/utils/ai/group/find-receipts";
 import { getGmailClient, getGmailAccessToken } from "@/utils/gmail/client";
-<<<<<<< HEAD
 import { GroupItemType, Prisma, User } from "@prisma/client";
 import { captureException, type ServerActionResponse } from "@/utils/error";
-=======
-import { GroupItemType } from "@prisma/client";
->>>>>>> 72c7bd81
 import {
   NEWSLETTER_GROUP_ID,
   RECEIPT_GROUP_ID,
 } from "@/app/(app)/automation/create/examples";
 import { GroupName } from "@/utils/config";
-<<<<<<< HEAD
 import { aiGenerateGroupItems } from "@/utils/ai/group/create-group";
 import { UserAIFields } from "@/utils/llms/types";
-
-export async function createGroupAction(
-  body: CreateGroupBody,
-): Promise<ServerActionResponse> {
-  const { name, prompt } = createGroupBody.parse(body);
-  const session = await auth();
-  if (!session?.user.email) return { error: "Not logged in" };
-
-  try {
-    const group = await prisma.group.create({
-      data: { name, prompt, userId: session.user.id },
-=======
 import { withActionInstrumentation } from "@/utils/actions/middleware";
 
 export const createGroupAction = withActionInstrumentation(
@@ -46,134 +29,50 @@
   async (body: CreateGroupBody) => {
     const { name, prompt } = createGroupBody.parse(body);
     const session = await auth();
-    if (!session?.user.id) return { error: "Not logged in" };
+    if (!session?.user.email) return { error: "Not logged in" };
 
     try {
-      await prisma.group.create({
+      const group = await prisma.group.create({
         data: { name, prompt, userId: session.user.id },
       });
 
+      if (prompt) {
+        const gmail = getGmailClient(session);
+        const token = await getGmailAccessToken(session);
+
+        const user = await prisma.user.findUnique({
+          where: { id: session.user.id },
+          select: {
+            email: true,
+            aiModel: true,
+            aiProvider: true,
+            aiApiKey: true,
+          },
+        });
+        if (!user) return { error: "User not found" };
+        if (!token.token) return { error: "No access token" };
+
+        await generateGroupItemsFromPrompt(
+          group.id,
+          user,
+          gmail,
+          token.token,
+          name,
+          prompt,
+        );
+      }
+
       revalidatePath(`/automation`);
     } catch (error) {
+      if (isDuplicateError(error, "name"))
+        return { error: "Group with this name already exists" };
+
+      console.error("Error creating group", error);
+      captureException(error, { extra: { name, prompt } }, session?.user.email);
       return { error: "Error creating group" };
     }
   },
 );
-
-export const createPredefinedGroupAction = withActionInstrumentation(
-  "createPredefinedGroup",
-  async (groupId: string) => {
-    if (groupId === NEWSLETTER_GROUP_ID) {
-      return await createNewsletterGroupAction();
-    } else if (groupId === RECEIPT_GROUP_ID) {
-      return await createReceiptGroupAction();
-    }
-
-    return { error: "Unknown group type" };
-  },
-);
-
-export const createNewsletterGroupAction = withActionInstrumentation(
-  "createNewsletterGroup",
-  async () => {
-    const session = await auth();
-    if (!session?.user.id) return { error: "Not logged in" };
-
-    const name = GroupName.NEWSLETTER;
-    const existingGroup = await prisma.group.findFirst({
-      where: { name, userId: session.user.id },
-      select: { id: true },
-    });
-    if (existingGroup) return { id: existingGroup.id };
-
-    const gmail = getGmailClient(session);
-    const token = await getGmailAccessToken(session);
-    if (!token.token) return { error: "No access token" };
-    const newsletters = await findNewsletters(gmail, token.token);
-
-    const group = await prisma.group.create({
-      data: {
-        name,
-        userId: session.user.id,
-        items: {
-          create: newsletters.map((newsletter) => ({
-            type: GroupItemType.FROM,
-            value: newsletter,
-          })),
-        },
-      },
-    });
-
-    revalidatePath(`/automation`);
-
-    return { id: group.id };
-  },
-);
-
-export const createReceiptGroupAction = withActionInstrumentation(
-  "createReceiptGroup",
-  async () => {
-    const session = await auth();
-    if (!session?.user.id) return { error: "Not logged in" };
-
-    const name = GroupName.RECEIPT;
-    const existingGroup = await prisma.group.findFirst({
-      where: { name, userId: session.user.id },
-      select: { id: true },
-    });
-    if (existingGroup) return { id: existingGroup.id };
-
-    const gmail = getGmailClient(session);
-    const token = await getGmailAccessToken(session);
-    if (!token.token) return { error: "No access token" };
-    const receipts = await findReceipts(gmail, token.token);
-
-    const group = await prisma.group.create({
-      data: {
-        name,
-        userId: session.user.id,
-        items: { create: receipts },
-      },
->>>>>>> 72c7bd81
-    });
-
-    if (prompt) {
-      const gmail = getGmailClient(session);
-      const token = await getGmailAccessToken(session);
-
-      const user = await prisma.user.findUnique({
-        where: { id: session.user.id },
-        select: {
-          email: true,
-          aiModel: true,
-          aiProvider: true,
-          aiApiKey: true,
-        },
-      });
-      if (!user) return { error: "User not found" };
-      if (!token.token) return { error: "No access token" };
-
-      await generateGroupItemsFromPrompt(
-        group.id,
-        user,
-        gmail,
-        token.token,
-        name,
-        prompt,
-      );
-    }
-
-    revalidatePath(`/automation`);
-<<<<<<< HEAD
-  } catch (error) {
-    if (isDuplicateError(error, "name"))
-      return { error: "Group with this name already exists" };
-
-    console.error("Error creating group", error);
-    captureException(error, { extra: { name, prompt } }, session?.user.email);
-    return { error: "Error creating group" };
-  }
-}
 
 async function generateGroupItemsFromPrompt(
   groupId: string,
@@ -226,17 +125,18 @@
   ]);
 }
 
-export async function createPredefinedGroupAction(
-  groupId: string,
-): Promise<ServerActionResponse<{ id: string }>> {
-  if (groupId === NEWSLETTER_GROUP_ID) {
-    return await createNewsletterGroupAction();
-  } else if (groupId === RECEIPT_GROUP_ID) {
-    return await createReceiptGroupAction();
-  }
-
-  return { error: "Unknown group type" };
-}
+export const createPredefinedGroupAction = withActionInstrumentation(
+  "createPredefinedGroup",
+  async (groupId: string) => {
+    if (groupId === NEWSLETTER_GROUP_ID) {
+      return await createNewsletterGroupAction();
+    } else if (groupId === RECEIPT_GROUP_ID) {
+      return await createReceiptGroupAction();
+    }
+
+    return { error: "Unknown group type" };
+  },
+);
 
 export async function createNewsletterGroupAction(): Promise<
   ServerActionResponse<{ id: string }>
@@ -318,61 +218,63 @@
   };
 }>;
 
-export async function regenerateGroupAction(
-  groupId: string,
-): Promise<ServerActionResponse> {
-  const session = await auth();
-  if (!session?.user.id) return { error: "Not logged in" };
-
-  const existingGroup = await prisma.group.findUnique({
-    where: { id: groupId, userId: session.user.id },
-    select: {
-      id: true,
-      name: true,
-      prompt: true,
-      items: { select: { id: true, type: true, value: true } },
-    },
-  });
-  if (!existingGroup) return { error: "Group not found" };
-
-  const gmail = getGmailClient(session);
-  const token = await getGmailAccessToken(session);
-
-  if (!token.token) return { error: "No access token" };
-
-  if (existingGroup.name === GroupName.NEWSLETTER) {
-    return await regenerateNewsletterGroup(existingGroup, gmail, token.token);
-  } else if (existingGroup.name === GroupName.RECEIPT) {
-    return await regenerateReceiptGroup(existingGroup, gmail, token.token);
-  } else if (existingGroup.prompt) {
-    const user = await prisma.user.findUnique({
-      where: { id: session.user.id },
+export const regenerateGroupAction = withActionInstrumentation(
+  "regenerateGroup",
+  async (groupId: string) => {
+    const session = await auth();
+    if (!session?.user.id) return { error: "Not logged in" };
+
+    const existingGroup = await prisma.group.findUnique({
+      where: { id: groupId, userId: session.user.id },
       select: {
-        email: true,
-        aiModel: true,
-        aiProvider: true,
-        aiApiKey: true,
+        id: true,
+        name: true,
+        prompt: true,
+        items: { select: { id: true, type: true, value: true } },
       },
     });
-    if (!user) return { error: "User not found" };
-
-    await generateGroupItemsFromPrompt(
-      groupId,
-      user,
-      gmail,
-      token.token,
-      existingGroup.name,
-      existingGroup.prompt,
-    );
-    return;
-  }
-}
+    if (!existingGroup) return { error: "Group not found" };
+
+    const gmail = getGmailClient(session);
+    const token = await getGmailAccessToken(session);
+
+    if (!token.token) return { error: "No access token" };
+
+    if (existingGroup.name === GroupName.NEWSLETTER) {
+      await regenerateNewsletterGroup(existingGroup, gmail, token.token);
+      return;
+    } else if (existingGroup.name === GroupName.RECEIPT) {
+      await regenerateReceiptGroup(existingGroup, gmail, token.token);
+      return;
+    } else if (existingGroup.prompt) {
+      const user = await prisma.user.findUnique({
+        where: { id: session.user.id },
+        select: {
+          email: true,
+          aiModel: true,
+          aiProvider: true,
+          aiApiKey: true,
+        },
+      });
+      if (!user) return { error: "User not found" };
+
+      await generateGroupItemsFromPrompt(
+        groupId,
+        user,
+        gmail,
+        token.token,
+        existingGroup.name,
+        existingGroup.prompt,
+      );
+    }
+  },
+);
 
 async function regenerateNewsletterGroup(
   existingGroup: ExistingGroup,
   gmail: gmail_v1.Gmail,
   token: string,
-): Promise<ServerActionResponse> {
+) {
   const newsletters = await findNewsletters(gmail, token);
 
   const newItems = newsletters.filter(
@@ -399,7 +301,7 @@
   existingGroup: ExistingGroup,
   gmail: gmail_v1.Gmail,
   token: string,
-): Promise<ServerActionResponse> {
+) {
   const receipts = await findReceipts(gmail, token);
 
   const newItems = receipts.filter(
@@ -422,123 +324,6 @@
   return;
 }
 
-export async function deleteGroupAction(
-  id: string,
-): Promise<ServerActionResponse> {
-  const session = await auth();
-  if (!session?.user.id) return { error: "Not logged in" };
-
-  await prisma.group.delete({ where: { id, userId: session.user.id } });
-
-  revalidatePath(`/automation`);
-}
-
-export async function addGroupItemAction(
-  body: AddGroupItemBody,
-): Promise<ServerActionResponse> {
-  const session = await auth();
-  if (!session?.user.id) return { error: "Not logged in" };
-
-  const group = await prisma.group.findUnique({ where: { id: body.groupId } });
-  if (!group) return { error: "Group not found" };
-  if (group.userId !== session.user.id)
-    return { error: "You don't have permission to add items to this group" };
-
-  await prisma.groupItem.create({ data: addGroupItemBody.parse(body) });
-
-  revalidatePath(`/automation`);
-}
-
-export async function deleteGroupItemAction(
-  id: string,
-): Promise<ServerActionResponse> {
-  const session = await auth();
-  if (!session?.user.id) return { error: "Not logged in" };
-
-  await prisma.groupItem.delete({
-    where: { id, group: { userId: session.user.id } },
-  });
-
-  revalidatePath(`/automation`);
-}
-=======
-
-    return { id: group.id };
-  },
-);
-
-export const regenerateNewsletterGroupAction = withActionInstrumentation(
-  "regenerateNewsletterGroup",
-  async (groupId: string) => {
-    const session = await auth();
-    if (!session?.user.id) return { error: "Not logged in" };
-
-    const existingGroup = await prisma.group.findUnique({
-      where: { id: groupId, userId: session.user.id },
-      select: { items: { select: { id: true, type: true, value: true } } },
-    });
-    if (!existingGroup) return { error: "Group not found" };
-
-    const gmail = getGmailClient(session);
-    const token = await getGmailAccessToken(session);
-    if (!token.token) return { error: "No access token" };
-    const newsletters = await findNewsletters(gmail, token.token);
-
-    const newItems = newsletters.filter(
-      (newItem) =>
-        !existingGroup.items.find(
-          (item) => item.value === newItem && item.type === GroupItemType.FROM,
-        ),
-    );
-
-    await prisma.groupItem.createMany({
-      data: newItems.map((item) => ({
-        type: GroupItemType.FROM,
-        value: item,
-        groupId,
-      })),
-    });
-
-    revalidatePath(`/automation`);
-  },
-);
-
-export const regenerateReceiptGroupAction = withActionInstrumentation(
-  "regenerateReceiptGroup",
-  async (groupId: string) => {
-    const session = await auth();
-    if (!session?.user.id) return { error: "Not logged in" };
-
-    const existingGroup = await prisma.group.findUnique({
-      where: { id: groupId, userId: session.user.id },
-      select: { items: { select: { id: true, type: true, value: true } } },
-    });
-    if (!existingGroup) return { error: "Group not found" };
-
-    const gmail = getGmailClient(session);
-    const token = await getGmailAccessToken(session);
-    if (!token.token) return { error: "No access token" };
-    const receipts = await findReceipts(gmail, token.token);
-
-    const newItems = receipts.filter(
-      (newItem) =>
-        !existingGroup.items.find(
-          (item) => item.value === newItem.value && item.type === newItem.type,
-        ),
-    );
-
-    await prisma.groupItem.createMany({
-      data: newItems.map((item) => ({
-        type: GroupItemType.FROM,
-        value: item.value,
-        groupId,
-      })),
-    });
-
-    revalidatePath(`/automation`);
-  },
-);
-
 export const deleteGroupAction = withActionInstrumentation(
   "deleteGroup",
   async (id: string) => {
@@ -582,5 +367,4 @@
 
     revalidatePath(`/automation`);
   },
-);
->>>>>>> 72c7bd81
+);