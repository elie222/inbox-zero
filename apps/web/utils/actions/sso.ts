"use server";

import { headers } from "next/headers";
<<<<<<< HEAD
import { ssoRegistrationBody } from "@/utils/actions/enterprise.validation";
=======
import { env } from "@/env";
import { ssoRegistrationBody } from "@/utils/actions/sso.validation";
>>>>>>> 40d3359c
import { adminActionClient } from "@/utils/actions/safe-action";
import { auth } from "@/utils/auth";
import { SafeError } from "@/utils/error";
import { registerSSOProvider } from "@/utils/sso/register-sso-provider";
import { validateIdpMetadata } from "@/utils/sso/validate-idp-metadata";
import { createScopedLogger } from "@/utils/logger";

const logger = createScopedLogger("sso");

export const registerSSOProviderAction = adminActionClient
  .metadata({ name: "registerSSOProvider" })
  .schema(ssoRegistrationBody)
  .action(
    async ({
      parsedInput: { idpMetadata, organizationName, domain, providerId },
    }) => {
      const session = await auth();
      const userId = session?.user?.id;

      if (!userId) throw new SafeError("Unauthorized");

      if (!validateIdpMetadata(idpMetadata))
        throw new SafeError("Invalid IDP metadata XML.");

      return await registerSSOProvider({
        idpMetadata,
        providerId,
        organizationName,
        domain,
        userId,
        headers: await headers(),
      });
<<<<<<< HEAD
=======

      if (existingSSOProvider) {
        throw new SafeError(
          `SSO provider with ID "${providerId}" already exists`,
        );
      }

      const organization = await prisma.organization.create({
        data: {
          name: organizationName,
          slug: organizationSlug,
        },
      });

      await prisma.member.create({
        data: {
          userId: userId,
          organizationId: organization.id,
          role: "owner",
        },
      });

      try {
        const callbackUrl = new URL(
          `/api/auth/sso/saml2/callback/${encodeURIComponent(providerId)}`,
          env.NEXT_PUBLIC_BASE_URL,
        ).toString();

        return await betterAuthConfig.api.registerSSOProvider({
          body: {
            providerId,
            organizationId: organization.id,
            issuer: ssoConfig.issuer,
            domain,
            samlConfig: {
              entryPoint: ssoConfig.entryPoint,
              cert: ssoConfig.cert,
              callbackUrl,
              wantAssertionsSigned: false,
              signatureAlgorithm: "sha256",
              digestAlgorithm: "sha256",
              identifierFormat:
                "urn:oasis:names:tc:SAML:1.1:nameid-format:emailAddress",
              idpMetadata: {
                metadata: idpMetadata,
                isAssertionEncrypted: false,
              },
              spMetadata: {
                metadata: ssoConfig.spMetadata,
                binding: "post",
                isAssertionEncrypted: false,
              },
            },
          },
          headers: await headers(),
        });
      } catch (err) {
        logger.error("Failed to register SSO provider", {
          error: err,
          organizationId: organization.id,
        });

        // Cleanup to avoid orphaned orgs and members on failure
        await prisma.member.deleteMany({
          where: { organizationId: organization.id },
        });
        await prisma.organization.delete({ where: { id: organization.id } });
        throw new SafeError("Failed to register SSO provider");
      }
>>>>>>> 40d3359c
    },
  );<|MERGE_RESOLUTION|>--- conflicted
+++ resolved
@@ -1,20 +1,12 @@
 "use server";
 
 import { headers } from "next/headers";
-<<<<<<< HEAD
-import { ssoRegistrationBody } from "@/utils/actions/enterprise.validation";
-=======
-import { env } from "@/env";
 import { ssoRegistrationBody } from "@/utils/actions/sso.validation";
->>>>>>> 40d3359c
 import { adminActionClient } from "@/utils/actions/safe-action";
 import { auth } from "@/utils/auth";
 import { SafeError } from "@/utils/error";
 import { registerSSOProvider } from "@/utils/sso/register-sso-provider";
 import { validateIdpMetadata } from "@/utils/sso/validate-idp-metadata";
-import { createScopedLogger } from "@/utils/logger";
-
-const logger = createScopedLogger("sso");
 
 export const registerSSOProviderAction = adminActionClient
   .metadata({ name: "registerSSOProvider" })
@@ -39,77 +31,5 @@
         userId,
         headers: await headers(),
       });
-<<<<<<< HEAD
-=======
-
-      if (existingSSOProvider) {
-        throw new SafeError(
-          `SSO provider with ID "${providerId}" already exists`,
-        );
-      }
-
-      const organization = await prisma.organization.create({
-        data: {
-          name: organizationName,
-          slug: organizationSlug,
-        },
-      });
-
-      await prisma.member.create({
-        data: {
-          userId: userId,
-          organizationId: organization.id,
-          role: "owner",
-        },
-      });
-
-      try {
-        const callbackUrl = new URL(
-          `/api/auth/sso/saml2/callback/${encodeURIComponent(providerId)}`,
-          env.NEXT_PUBLIC_BASE_URL,
-        ).toString();
-
-        return await betterAuthConfig.api.registerSSOProvider({
-          body: {
-            providerId,
-            organizationId: organization.id,
-            issuer: ssoConfig.issuer,
-            domain,
-            samlConfig: {
-              entryPoint: ssoConfig.entryPoint,
-              cert: ssoConfig.cert,
-              callbackUrl,
-              wantAssertionsSigned: false,
-              signatureAlgorithm: "sha256",
-              digestAlgorithm: "sha256",
-              identifierFormat:
-                "urn:oasis:names:tc:SAML:1.1:nameid-format:emailAddress",
-              idpMetadata: {
-                metadata: idpMetadata,
-                isAssertionEncrypted: false,
-              },
-              spMetadata: {
-                metadata: ssoConfig.spMetadata,
-                binding: "post",
-                isAssertionEncrypted: false,
-              },
-            },
-          },
-          headers: await headers(),
-        });
-      } catch (err) {
-        logger.error("Failed to register SSO provider", {
-          error: err,
-          organizationId: organization.id,
-        });
-
-        // Cleanup to avoid orphaned orgs and members on failure
-        await prisma.member.deleteMany({
-          where: { organizationId: organization.id },
-        });
-        await prisma.organization.delete({ where: { id: organization.id } });
-        throw new SafeError("Failed to register SSO provider");
-      }
->>>>>>> 40d3359c
     },
   );