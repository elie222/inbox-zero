--- conflicted
+++ resolved
@@ -43,15 +43,7 @@
   },
   baseURL: env.NEXT_PUBLIC_BASE_URL,
   trustedOrigins: [env.NEXT_PUBLIC_BASE_URL],
-<<<<<<< HEAD
-  secret:
-    env.BETTER_AUTH_SECRET ||
-    env.NEXTAUTH_SECRET ||
-    process.env.BETTER_AUTH_SECRET ||
-    process.env.NEXTAUTH_SECRET,
-=======
   secret: env.AUTH_SECRET || env.NEXTAUTH_SECRET,
->>>>>>> 8be601a5
   emailAndPassword: {
     enabled: false,
   },
@@ -79,8 +71,7 @@
       providerId: "provider",
       refreshToken: "refresh_token",
       accessToken: "access_token",
-      accessTokenExpiresAt: "accessTokenExpiresAt",
-      refreshTokenExpiresAt: "refreshTokenExpiresAt",
+      accessTokenExpiresAt: "expires_at",
       idToken: "id_token",
     },
   },
@@ -439,9 +430,7 @@
 
   const data = {
     access_token: tokens.access_token,
-    accessTokenExpiresAt: tokens.expires_at
-      ? new Date(tokens.expires_at * 1000)
-      : null,
+    expires_at: tokens.expires_at ? new Date(tokens.expires_at * 1000) : null,
     refresh_token: refreshToken,
   };
 
