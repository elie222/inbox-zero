import type { gmail_v1 } from "@googleapis/gmail";
import { getConditionTypes, isAIRule } from "@/utils/condition";
import {
  findMatchingGroup,
  getGroupsWithRules,
} from "@/utils/group/find-matching-group";
import type {
  ParsedMessage,
  RuleWithActions,
  RuleWithActionsAndCategories,
} from "@/utils/types";
import {
  CategoryFilterType,
  LogicalOperator,
  SystemType,
} from "@prisma/client";
import { ConditionType } from "@/utils/config";
import prisma from "@/utils/prisma";
import { aiChooseRule } from "@/utils/ai/choose-rule/ai-choose-rule";
import { getEmailForLLM } from "@/utils/get-email-from-message";
import { isReplyInThread } from "@/utils/thread";
import type { EmailAccountWithAI } from "@/utils/llms/types";
import { createScopedLogger } from "@/utils/logger";
import type {
  MatchReason,
  MatchingRuleResult,
} from "@/utils/ai/choose-rule/types";
import { extractEmailAddress } from "@/utils/email";
import { hasIcsAttachment } from "@/utils/parse/calender-event";
import { checkSenderReplyHistory } from "@/utils/reply-tracker/check-sender-reply-history";

const logger = createScopedLogger("match-rules");

const TO_REPLY_RECEIVED_THRESHOLD = 10;

// if we find a match, return it
// if we don't find a match, return the potential matches
// ai rules need further processing to determine if they match

async function findPotentialMatchingRules({
  rules,
  message,
  isThread,
  gmail,
}: {
  rules: RuleWithActionsAndCategories[];
  message: ParsedMessage;
  isThread: boolean;
  gmail: gmail_v1.Gmail;
}): Promise<MatchingRuleResult> {
  const potentialMatches: (RuleWithActionsAndCategories & {
    instructions: string;
  })[] = [];

  // Check for calendar preset match
  const isCalendarEvent = hasIcsAttachment(message);
  if (isCalendarEvent) {
    const calendarRule = rules.find(
      (r) => r.systemType === SystemType.CALENDAR,
    );
    if (calendarRule) {
      logger.info("Found matching calendar rule", {
        ruleId: calendarRule.id,
        messageId: message.id,
      });
      return {
        match: calendarRule,
        matchReasons: [
          { type: ConditionType.PRESET, systemType: SystemType.CALENDAR },
        ],
      };
    }
  }

  // groups singleton
  let groups: Awaited<ReturnType<typeof getGroupsWithRules>>;
  // only load once and only when needed
  async function getGroups({ emailAccountId }: { emailAccountId: string }) {
    if (!groups) groups = await getGroupsWithRules({ emailAccountId });
    return groups;
  }

  // sender singleton
  let sender: { categoryId: string | null } | null | undefined;
  async function getSender({ emailAccountId }: { emailAccountId: string }) {
    if (typeof sender === "undefined") {
      sender = await prisma.newsletter.findUnique({
        where: {
          email_emailAccountId: {
            email: extractEmailAddress(message.headers.from),
            emailAccountId,
          },
        },
        select: { categoryId: true },
      });
    }
    return sender;
  }

  // loop through rules and check if they match
  for (const rule of rules) {
    const { runOnThreads, conditionalOperator: operator } = rule;

    // skip if not thread and not run on threads
    if (isThread && !runOnThreads) continue;

    const conditionTypes = getConditionTypes(rule);
    const matchReasons: MatchReason[] = [];

    // group - ignores conditional operator
    // if a match is found, return it
    if (rule.groupId) {
      const { matchingItem, group } = await matchesGroupRule(
        rule,
        await getGroups({ emailAccountId: rule.emailAccountId }),
        message,
      );
      if (matchingItem) {
        matchReasons.push({
          type: ConditionType.GROUP,
          groupItem: matchingItem,
          group,
        });

        return { match: rule, matchReasons };
      }
    }

    // Regular conditions:
    const unmatchedConditions = new Set<ConditionType>(
      Object.keys(conditionTypes) as ConditionType[],
    );

    // static
    if (conditionTypes.STATIC) {
      const match = matchesStaticRule(rule, message);
      if (match) {
        unmatchedConditions.delete(ConditionType.STATIC);
        matchReasons.push({ type: ConditionType.STATIC });
        if (operator === LogicalOperator.OR || !unmatchedConditions.size)
          return { match: rule, matchReasons };
      } else {
        // no match, so can't be a match with AND
        if (operator === LogicalOperator.AND) continue;
      }
    }

    // category
    if (conditionTypes.CATEGORY) {
      const matchedCategory = await matchesCategoryRule(
        rule,
        await getSender({ emailAccountId: rule.emailAccountId }),
      );
      if (matchedCategory) {
        unmatchedConditions.delete(ConditionType.CATEGORY);
        if (typeof matchedCategory !== "boolean") {
          matchReasons.push({
            type: ConditionType.CATEGORY,
            category: matchedCategory,
          });
        }
        if (operator === LogicalOperator.OR || !unmatchedConditions.size)
          return { match: rule, matchReasons };
      } else {
        // no match, so can't be a match with AND
        if (operator === LogicalOperator.AND) continue;
      }
    }

    // ai
    // we'll need to run the LLM later to determine if it matches
    if (conditionTypes.AI && isAIRule(rule)) {
      potentialMatches.push(rule);
    }
  }

  // Apply TO_REPLY preset filter before returning potential matches
  const filteredPotentialMatches = await filterToReplyPreset(
    potentialMatches,
    message,
    gmail,
  );

  return { potentialMatches: filteredPotentialMatches };
}

function getMatchReason(matchReasons?: MatchReason[]): string | undefined {
  if (!matchReasons || matchReasons.length === 0) return;

  return matchReasons
    .map((reason) => {
      switch (reason.type) {
        case ConditionType.STATIC:
          return "Matched static conditions";
        case ConditionType.GROUP:
<<<<<<< HEAD
          return `Matched group item: "${reason.groupItem.type}: ${reason.groupItem.value}"`;
=======
          return `Matched learned pattern: "${reason.groupItem.type}: ${reason.groupItem.value}"`;
>>>>>>> 264f2dc9
        case ConditionType.CATEGORY:
          return `Matched category: "${reason.category.name}"`;
        case ConditionType.PRESET:
          return "Matched a system preset";
      }
    })
    .join(", ");
}

export async function findMatchingRule({
  rules,
  message,
  emailAccount,
  gmail,
}: {
  rules: RuleWithActionsAndCategories[];
  message: ParsedMessage;
  emailAccount: EmailAccountWithAI;
  gmail: gmail_v1.Gmail;
}) {
  const result = await findMatchingRuleWithReasons(
    rules,
    message,
    emailAccount,
    gmail,
  );
  return {
    ...result,
    reason: result.reason || getMatchReason(result.matchReasons || []),
  };
}

async function findMatchingRuleWithReasons(
  rules: RuleWithActionsAndCategories[],
  message: ParsedMessage,
  emailAccount: EmailAccountWithAI,
  gmail: gmail_v1.Gmail,
): Promise<{
  rule?: RuleWithActionsAndCategories;
  matchReasons?: MatchReason[];
  reason?: string;
}> {
  const isThread = isReplyInThread(message.id, message.threadId);
  const { match, matchReasons, potentialMatches } =
    await findPotentialMatchingRules({
      rules,
      message,
      isThread,
      gmail,
    });

  if (match) return { rule: match, matchReasons };

  if (potentialMatches?.length) {
    const result = await aiChooseRule({
      email: getEmailForLLM(message),
      rules: potentialMatches,
      emailAccount,
    });

    return result;
  }

  return {};
}

export function matchesStaticRule(
  rule: Pick<RuleWithActions, "from" | "to" | "subject" | "body">,
  message: ParsedMessage,
) {
  const { from, to, subject, body } = rule;

  if (!from && !to && !subject && !body) return false;

  const safeRegexTest = (pattern: string, text: string) => {
    try {
      const regexPattern = pattern.startsWith("*")
        ? // Convert *@gmail.com to .*@gmail.com
          `.*${pattern.slice(1)}`
        : pattern;

      return new RegExp(regexPattern).test(text);
    } catch (error) {
      logger.error("Invalid regex pattern", { pattern, error });
      return false;
    }
  };

  const fromMatch = from ? safeRegexTest(from, message.headers.from) : true;
  const toMatch = to ? safeRegexTest(to, message.headers.to) : true;
  const subjectMatch = subject
    ? safeRegexTest(subject, message.headers.subject)
    : true;
  const bodyMatch = body ? safeRegexTest(body, message.textPlain || "") : true;

  return fromMatch && toMatch && subjectMatch && bodyMatch;
}

async function matchesGroupRule(
  rule: RuleWithActionsAndCategories,
  groups: Awaited<ReturnType<typeof getGroupsWithRules>>,
  message: ParsedMessage,
) {
  const ruleGroup = groups.find((g) => g.rule?.id === rule.id);
  if (!ruleGroup) return { group: null, matchingItem: null };
  return findMatchingGroup(message, ruleGroup);
}

async function matchesCategoryRule(
  rule: RuleWithActionsAndCategories,
  sender: { categoryId: string | null } | null,
) {
  if (!rule.categoryFilterType || rule.categoryFilters.length === 0)
    return true;

  if (!sender) return false;

  const matchedFilter = rule.categoryFilters.find(
    (c) => c.id === sender.categoryId,
  );

  if (
    (rule.categoryFilterType === CategoryFilterType.INCLUDE &&
      !matchedFilter) ||
    (rule.categoryFilterType === CategoryFilterType.EXCLUDE && matchedFilter)
  ) {
    return false;
  }

  return matchedFilter;
}

// Helper function to filter out TO_REPLY preset if conditions met
async function filterToReplyPreset(
  potentialMatches: (RuleWithActionsAndCategories & { instructions: string })[],
  message: ParsedMessage,
  gmail: gmail_v1.Gmail,
): Promise<(RuleWithActionsAndCategories & { instructions: string })[]> {
  const toReplyRuleIndex = potentialMatches.findIndex(
    (r) => r.systemType === SystemType.TO_REPLY,
  );

  if (toReplyRuleIndex === -1) {
    return potentialMatches; // No TO_REPLY rule found
  }

  const senderEmail = message.headers.from;
  if (!senderEmail) {
    return potentialMatches; // Cannot check history without sender email
  }

  try {
    const { hasReplied, receivedCount } = await checkSenderReplyHistory(
      gmail,
      senderEmail,
      TO_REPLY_RECEIVED_THRESHOLD,
    );

    // If user hasn't replied and received count meets/exceeds the threshold, filter out the rule.
    if (!hasReplied && receivedCount >= TO_REPLY_RECEIVED_THRESHOLD) {
      logger.info(
        "Filtering out TO_REPLY rule due to no prior reply and high received count",
        {
          ruleId: potentialMatches[toReplyRuleIndex].id,
          senderEmail,
          receivedCount,
        },
      );
      return potentialMatches.filter((_, index) => index !== toReplyRuleIndex);
    }
  } catch (error) {
    // Log the error but proceed without filtering in case of failure
    logger.error("Error checking reply history for TO_REPLY filter", {
      senderEmail,
      error,
    });
  }

  return potentialMatches;
}<|MERGE_RESOLUTION|>--- conflicted
+++ resolved
@@ -193,11 +193,7 @@
         case ConditionType.STATIC:
           return "Matched static conditions";
         case ConditionType.GROUP:
-<<<<<<< HEAD
-          return `Matched group item: "${reason.groupItem.type}: ${reason.groupItem.value}"`;
-=======
           return `Matched learned pattern: "${reason.groupItem.type}: ${reason.groupItem.value}"`;
->>>>>>> 264f2dc9
         case ConditionType.CATEGORY:
           return `Matched category: "${reason.category.name}"`;
         case ConditionType.PRESET:
