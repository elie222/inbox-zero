--- conflicted
+++ resolved
@@ -27,7 +27,7 @@
 import type { EmailProvider } from "@/utils/email/types";
 import { enqueueDigestItem } from "@/utils/digest/index";
 import { HistoryEventType } from "@/app/api/google/webhook/types";
-import { processLabelRemoval } from "@/app/api/google/webhook/process-label-removed-event";
+import { handleLabelRemovedEvent } from "@/app/api/google/webhook/process-label-removed-event";
 
 export async function processHistoryItem(
   historyItem: {
@@ -74,12 +74,7 @@
 
   if (type === HistoryEventType.LABEL_REMOVED) {
     logger.info("Processing label removed event for learning", loggerOptions);
-<<<<<<< HEAD
-    return processLabelRemoval(item, {
-      gmail,
-=======
     return handleLabelRemovedEvent(item, {
->>>>>>> 9c65c57e
       emailAccount,
       provider,
     });
