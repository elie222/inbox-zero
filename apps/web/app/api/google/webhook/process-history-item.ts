--- conflicted
+++ resolved
@@ -67,12 +67,7 @@
 
   if (type === HistoryEventType.LABEL_REMOVED) {
     logger.info("Processing label removed event for learning", loggerOptions);
-<<<<<<< HEAD
     return processLabelRemoval(item, {
-      gmail,
-=======
-    return handleLabelRemovedEvent(item, {
->>>>>>> db5af30d
       emailAccount,
       provider,
     });
