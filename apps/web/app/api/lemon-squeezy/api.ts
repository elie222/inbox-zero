"use server";

import { env } from "@/env.mjs";
import {
  cancelSubscription,
  lemonSqueezySetup,
  updateSubscriptionItem,
  getCustomer,
} from "@lemonsqueezy/lemonsqueezy.js";

let isSetUp = false;

function setUpLemon() {
  if (!env.LEMON_SQUEEZY_API_KEY) return;
  if (isSetUp) return;
  lemonSqueezySetup({ apiKey: env.LEMON_SQUEEZY_API_KEY });
  isSetUp = true;
}

export async function updateSubscriptionItemQuantity(options: {
  id: number;
  quantity: number;
}) {
  setUpLemon();
  return updateSubscriptionItem(options.id, {
    quantity: options.quantity,
    invoiceImmediately: true,
  });
}

<<<<<<< HEAD
export async function cancelSubScriptionForUser(
  lemonSqueezySubscriptionId: string | number,
) {
  setUpLemon();
  await cancelSubscription(lemonSqueezySubscriptionId);
=======
export async function getLemonCustomer(customerId: string) {
  setUpLemon();
  return getCustomer(customerId, { include: ["subscriptions", "orders"] });
>>>>>>> 83a5e92f
}<|MERGE_RESOLUTION|>--- conflicted
+++ resolved
@@ -28,15 +28,13 @@
   });
 }
 
-<<<<<<< HEAD
 export async function cancelSubScriptionForUser(
   lemonSqueezySubscriptionId: string | number,
 ) {
   setUpLemon();
   await cancelSubscription(lemonSqueezySubscriptionId);
-=======
+}
 export async function getLemonCustomer(customerId: string) {
   setUpLemon();
   return getCustomer(customerId, { include: ["subscriptions", "orders"] });
->>>>>>> 83a5e92f
 }