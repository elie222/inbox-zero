import { Suspense } from "react";
import type { Metadata } from "next";
import { OnboardingForm } from "@/app/(landing)/welcome/form";
import { SquaresPattern } from "@/app/(landing)/home/SquaresPattern";
import { PageHeading, TypographyP } from "@/components/Typography";
import { CardBasic } from "@/components/ui/card";

export const metadata: Metadata = {
  title: "Welcome",
  description: "Get started with Inbox Zero",
  alternates: { canonical: "/welcome" },
};

export default async function WelcomePage(props: {
  searchParams: Promise<{ question?: string; force?: boolean }>;
}) {
  const searchParams = await props.searchParams;
<<<<<<< HEAD
  const session = await auth();

  if (!session?.user) redirect("/login");
  if (!env.NEXT_PUBLIC_POSTHOG_ONBOARDING_SURVEY_ID)
    redirect(env.NEXT_PUBLIC_APP_HOME_PATH);

  const user = await prisma.user.findUnique({
    where: { id: session.user.id },
    select: { completedOnboardingAt: true, utms: true },
  });

  if (!user) redirect("/login");

  // Debug logging
  console.log("[welcome] User check:", {
    userId: session.user.id,
    completedOnboardingAt: user.completedOnboardingAt,
    force: searchParams.force,
    shouldRedirect: !searchParams.force && user.completedOnboardingAt,
    redirectTo: env.NEXT_PUBLIC_APP_HOME_PATH,
  });

  if (!searchParams.force && user.completedOnboardingAt)
    redirect(env.NEXT_PUBLIC_APP_HOME_PATH);
=======
>>>>>>> dd7e1a3b

  const questionIndex = searchParams.question
    ? Number.parseInt(searchParams.question)
    : 0;

  return (
    <div className="flex flex-col justify-center px-6 py-20 text-gray-900">
      <SquaresPattern />

      <CardBasic className="mx-auto flex max-w-2xl flex-col justify-center space-y-6 p-10 duration-500 animate-in fade-in">
        <div className="flex flex-col text-center">
          <PageHeading>Welcome to Inbox Zero</PageHeading>
          <TypographyP className="mt-2">Let{"'"}s get you set up!</TypographyP>
          <div className="mt-4">
            <Suspense>
              <OnboardingForm questionIndex={questionIndex} />
            </Suspense>
          </div>
        </div>
      </CardBasic>
    </div>
  );
}<|MERGE_RESOLUTION|>--- conflicted
+++ resolved
@@ -1,9 +1,13 @@
 import { Suspense } from "react";
 import type { Metadata } from "next";
+import { redirect } from "next/navigation";
 import { OnboardingForm } from "@/app/(landing)/welcome/form";
 import { SquaresPattern } from "@/app/(landing)/home/SquaresPattern";
 import { PageHeading, TypographyP } from "@/components/Typography";
 import { CardBasic } from "@/components/ui/card";
+import { auth } from "@/utils/auth";
+import { env } from "@/env";
+import prisma from "@/utils/prisma";
 
 export const metadata: Metadata = {
   title: "Welcome",
@@ -15,7 +19,6 @@
   searchParams: Promise<{ question?: string; force?: boolean }>;
 }) {
   const searchParams = await props.searchParams;
-<<<<<<< HEAD
   const session = await auth();
 
   if (!session?.user) redirect("/login");
@@ -40,8 +43,6 @@
 
   if (!searchParams.force && user.completedOnboardingAt)
     redirect(env.NEXT_PUBLIC_APP_HOME_PATH);
-=======
->>>>>>> dd7e1a3b
 
   const questionIndex = searchParams.question
     ? Number.parseInt(searchParams.question)
