"use client";

import { useState } from "react";
import Image from "next/image";
import { Button } from "@/components/ui/button";
import { useAccount } from "@/providers/EmailAccountProvider";
import { toastError } from "@/components/Toast";
import { captureException } from "@/utils/error";
import type { GetCalendarAuthUrlResponse } from "@/app/api/google/calendar/auth-url/route";
import { fetchWithAccount } from "@/utils/fetch";
<<<<<<< HEAD
import Image from "next/image";
=======
import { createScopedLogger } from "@/utils/logger";
import { CALENDAR_ONBOARDING_RETURN_COOKIE } from "@/utils/calendar/constants";
>>>>>>> 3f01c0a0

export function ConnectCalendar({
  onboardingReturnPath,
}: {
  onboardingReturnPath?: string;
}) {
  const { emailAccountId } = useAccount();
  const [isConnectingGoogle, setIsConnectingGoogle] = useState(false);
  const [isConnectingMicrosoft, setIsConnectingMicrosoft] = useState(false);

  const setOnboardingReturnCookie = () => {
    if (onboardingReturnPath) {
      document.cookie = `${CALENDAR_ONBOARDING_RETURN_COOKIE}=${encodeURIComponent(onboardingReturnPath)}; path=/; max-age=180`;
    }
  };

  const handleConnectGoogle = async () => {
    setIsConnectingGoogle(true);
    try {
      const response = await fetchWithAccount({
        url: "/api/google/calendar/auth-url",
        emailAccountId,
        init: { headers: { "Content-Type": "application/json" } },
      });

      if (!response.ok) {
        throw new Error("Failed to initiate Google calendar connection");
      }

      const data: GetCalendarAuthUrlResponse = await response.json();
      setOnboardingReturnCookie();
      window.location.href = data.url;
    } catch (error) {
      captureException(error, {
        extra: { context: "Google Calendar OAuth initiation" },
      });
      toastError({
        title: "Error initiating Google calendar connection",
        description: "Please try again or contact support",
      });
      setIsConnectingGoogle(false);
    }
  };

  const handleConnectMicrosoft = async () => {
    setIsConnectingMicrosoft(true);
    try {
      const response = await fetchWithAccount({
        url: "/api/outlook/calendar/auth-url",
        emailAccountId,
        init: { headers: { "Content-Type": "application/json" } },
      });

      if (!response.ok) {
        throw new Error("Failed to initiate Microsoft calendar connection");
      }

      const data: GetCalendarAuthUrlResponse = await response.json();
      setOnboardingReturnCookie();
      window.location.href = data.url;
    } catch (error) {
      captureException(error, {
        extra: { context: "Microsoft Calendar OAuth initiation" },
      });
      toastError({
        title: "Error initiating Microsoft calendar connection",
        description: "Please try again or contact support",
      });
      setIsConnectingMicrosoft(false);
    }
  };

  return (
    <div className="flex gap-2 flex-wrap md:flex-nowrap">
      <Button
        onClick={handleConnectGoogle}
        disabled={isConnectingGoogle || isConnectingMicrosoft}
        variant="outline"
        className="flex items-center gap-2 w-full md:w-auto"
      >
        <Image
          src="/images/google.svg"
          alt="Google"
          width={16}
          height={16}
          unoptimized
        />
        {isConnectingGoogle ? "Connecting..." : "Add Google Calendar"}
      </Button>

      <Button
        onClick={handleConnectMicrosoft}
        disabled={isConnectingGoogle || isConnectingMicrosoft}
        variant="outline"
        className="flex items-center gap-2 w-full md:w-auto"
      >
        <Image
          src="/images/microsoft.svg"
          alt="Microsoft"
          width={16}
          height={16}
          unoptimized
        />
        {isConnectingMicrosoft ? "Connecting..." : "Add Outlook Calendar"}
      </Button>
    </div>
  );
}<|MERGE_RESOLUTION|>--- conflicted
+++ resolved
@@ -8,12 +8,7 @@
 import { captureException } from "@/utils/error";
 import type { GetCalendarAuthUrlResponse } from "@/app/api/google/calendar/auth-url/route";
 import { fetchWithAccount } from "@/utils/fetch";
-<<<<<<< HEAD
-import Image from "next/image";
-=======
-import { createScopedLogger } from "@/utils/logger";
 import { CALENDAR_ONBOARDING_RETURN_COOKIE } from "@/utils/calendar/constants";
->>>>>>> 3f01c0a0
 
 export function ConnectCalendar({
   onboardingReturnPath,
