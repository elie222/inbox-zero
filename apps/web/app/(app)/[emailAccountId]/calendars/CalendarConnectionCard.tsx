--- conflicted
+++ resolved
@@ -1,5 +1,6 @@
 "use client";
 
+import Image from "next/image";
 import {
   Card,
   CardContent,
@@ -19,10 +20,6 @@
 import { useCalendars } from "@/hooks/useCalendars";
 import { useState } from "react";
 import type { GetCalendarsResponse } from "@/app/api/user/calendars/route";
-import Image from "next/image";
-<<<<<<< HEAD
-import { MutedText, TypographyP } from "@/components/Typography";
-=======
 import { TypographyP } from "@/components/Typography";
 import {
   Collapsible,
@@ -30,7 +27,6 @@
   CollapsibleTrigger,
 } from "@/components/ui/collapsible";
 import { Separator } from "@/components/ui/separator";
->>>>>>> 3f01c0a0
 
 type CalendarConnection = GetCalendarsResponse["connections"][0];
 
@@ -210,29 +206,7 @@
           <TypographyP className="text-sm">
             No calendars found. Your calendars will be synced automatically.
           </TypographyP>
-<<<<<<< HEAD
-
-          {connection.calendars && connection.calendars.length > 0 ? (
-            <CalendarList
-              calendars={connection.calendars.map((cal) => ({
-                ...cal,
-                isEnabled:
-                  optimisticUpdates[cal.id] !== undefined
-                    ? optimisticUpdates[cal.id]
-                    : cal.isEnabled,
-              }))}
-              onToggleCalendar={handleToggleCalendar}
-            />
-          ) : (
-            <MutedText>
-              No calendars available. Calendar details will be synced
-              automatically.
-            </MutedText>
-          )}
-        </div>
-=======
         )}
->>>>>>> 3f01c0a0
       </CardContent>
     </Card>
   );
