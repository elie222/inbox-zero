"use client";

<<<<<<< HEAD
import { CalendarIcon } from "lucide-react";
=======
import { CalendarCheckIcon, FileTextIcon } from "lucide-react";
>>>>>>> 3f01c0a0
import { LoadingContent } from "@/components/LoadingContent";
import {
  Empty,
  EmptyDescription,
  EmptyHeader,
  EmptyMedia,
  EmptyTitle,
} from "@/components/ui/empty";
import { useCalendars } from "@/hooks/useCalendars";
import { CalendarConnectionCard } from "./CalendarConnectionCard";
import { Card, CardContent, CardHeader, CardTitle } from "@/components/ui/card";
import { ConnectCalendar } from "@/app/(app)/[emailAccountId]/calendars/ConnectCalendar";
import { TypographyP } from "@/components/Typography";

export function CalendarConnections() {
  const { data, isLoading, error } = useCalendars();
  const connections = data?.connections || [];

  return (
    <LoadingContent loading={isLoading} error={error}>
      <div className="space-y-6">
        {connections.length === 0 ? (
<<<<<<< HEAD
          <Empty>
            <EmptyHeader>
              <EmptyMedia variant="icon">
                <CalendarIcon />
              </EmptyMedia>
              <EmptyTitle>No calendars connected</EmptyTitle>
              <EmptyDescription>
                Connect your calendar so the AI can draft replies with your real
                availability when scheduling.
              </EmptyDescription>
            </EmptyHeader>
          </Empty>
=======
          <Card>
            <CardHeader className="pb-2">
              <CardTitle>Connected Calendars</CardTitle>
            </CardHeader>

            <CardContent>
              <div className="space-y-2">
                <TypographyP className="text-sm">
                  Connect your calendar to unlock:
                </TypographyP>

                <TypographyP className="text-sm flex items-center gap-2">
                  <CalendarCheckIcon className="size-4 text-blue-600" />
                  <span className="min-w-0">
                    AI replies based on your real availability
                  </span>
                </TypographyP>

                <TypographyP className="text-sm flex items-center gap-2">
                  <FileTextIcon className="size-4 text-blue-600" />
                  <span className="min-w-0">
                    Meeting briefs before every call
                  </span>
                </TypographyP>
              </div>

              <div className="mt-4">
                <ConnectCalendar />
              </div>
            </CardContent>
          </Card>
>>>>>>> 3f01c0a0
        ) : (
          <div className="grid gap-4">
            <ConnectCalendar />

            {connections.map((connection) => (
              <CalendarConnectionCard
                key={connection.id}
                connection={connection}
              />
            ))}
          </div>
        )}
      </div>
    </LoadingContent>
  );
}<|MERGE_RESOLUTION|>--- conflicted
+++ resolved
@@ -1,18 +1,7 @@
 "use client";
 
-<<<<<<< HEAD
-import { CalendarIcon } from "lucide-react";
-=======
 import { CalendarCheckIcon, FileTextIcon } from "lucide-react";
->>>>>>> 3f01c0a0
 import { LoadingContent } from "@/components/LoadingContent";
-import {
-  Empty,
-  EmptyDescription,
-  EmptyHeader,
-  EmptyMedia,
-  EmptyTitle,
-} from "@/components/ui/empty";
 import { useCalendars } from "@/hooks/useCalendars";
 import { CalendarConnectionCard } from "./CalendarConnectionCard";
 import { Card, CardContent, CardHeader, CardTitle } from "@/components/ui/card";
@@ -27,20 +16,6 @@
     <LoadingContent loading={isLoading} error={error}>
       <div className="space-y-6">
         {connections.length === 0 ? (
-<<<<<<< HEAD
-          <Empty>
-            <EmptyHeader>
-              <EmptyMedia variant="icon">
-                <CalendarIcon />
-              </EmptyMedia>
-              <EmptyTitle>No calendars connected</EmptyTitle>
-              <EmptyDescription>
-                Connect your calendar so the AI can draft replies with your real
-                availability when scheduling.
-              </EmptyDescription>
-            </EmptyHeader>
-          </Empty>
-=======
           <Card>
             <CardHeader className="pb-2">
               <CardTitle>Connected Calendars</CardTitle>
@@ -72,7 +47,6 @@
               </div>
             </CardContent>
           </Card>
->>>>>>> 3f01c0a0
         ) : (
           <div className="grid gap-4">
             <ConnectCalendar />
