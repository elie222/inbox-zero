"use client";

import React, { useState } from "react";
import useSWR from "swr";
import { useSession } from "next-auth/react";
import { usePostHog } from "posthog-js/react";
import { Card, Title } from "@tremor/react";
import groupBy from "lodash/groupBy";
import { FilterIcon, Users2Icon } from "lucide-react";
import { LoadingContent } from "@/components/LoadingContent";
import { Skeleton } from "@/components/ui/skeleton";
import { useExpanded } from "@/app/(app)/stats/useExpanded";
import { NewsletterModal } from "@/app/(app)/stats/NewsletterModal";
import type {
  NewSendersQuery,
  NewSendersResponse,
} from "@/app/api/user/stats/new-senders/route";
import { formatShortDate } from "@/utils/date";
import { formatStat } from "@/utils/stats";
import { StatsCards } from "@/components/StatsCards";
import { ActionCell, HeaderButton } from "@/app/(app)/bulk-unsubscribe/common";
import {
  useNewsletterFilter,
  useBulkUnsubscribeShortcuts,
} from "@/app/(app)/bulk-unsubscribe/hooks";
import { DetailedStatsFilter } from "@/app/(app)/stats/DetailedStatsFilter";
import type { LabelsResponse } from "@/app/api/google/labels/route";
import { usePremium } from "@/components/PremiumAlert";
import { usePremiumModal } from "@/app/(app)/premium/PremiumModal";
import { useLabels } from "@/hooks/useLabels";
import { ShortcutTooltip } from "@/app/(app)/bulk-unsubscribe/ShortcutTooltip";
import type { Row } from "@/app/(app)/bulk-unsubscribe/types";
import {
  Table,
  TableBody,
  TableCell,
  TableHead,
  TableHeader,
  TableRow,
} from "@/components/ui/table";

export function NewSenders({ refreshInterval }: { refreshInterval: number }) {
  const session = useSession();
  const userEmail = session.data?.user.email || "";

  const [sortColumn, setSortColumn] = useState<
    "subject" | "date" | "numberOfEmails"
  >("numberOfEmails");

  // const { typesArray, types, setTypes } = useEmailsToIncludeFilter();
  const { filtersArray, filters, setFilters } = useNewsletterFilter();

  const params: NewSendersQuery = { cutOffDate: 0, filters: filtersArray };
  const urlParams = new URLSearchParams(params as any);
  const { data, isLoading, error, mutate } = useSWR<
    NewSendersResponse,
    { error: string }
  >(`/api/user/stats/new-senders?${urlParams}`, {
    keepPreviousData: true,
  });

  const groupedSenders = groupBy(data?.emails, (email) => email.fromDomain);
  const newSenders = Object.entries(groupedSenders);

  const { hasUnsubscribeAccess, mutate: refetchPremium } = usePremium();
  const { userLabels } = useLabels();

  const { expanded, extra } = useExpanded();
  const posthog = usePostHog();
  const [openedNewsletter, setOpenedNewsletter] = React.useState<Row>();
  const onOpenNewsletter = (newsletter: Row) => {
    setOpenedNewsletter(newsletter);
    posthog?.capture("Clicked Expand Sender");
  };

  const [selectedRow, setSelectedRow] = React.useState<Row | undefined>();

  const rows: (Row & {
    firstEmail: {
      from: string;
      subject: string;
      timestamp: number;
    };
    numberOfEmails: number;
  })[] = newSenders.map(([_, emails]) => {
    const firstEmail = emails[0];
    return {
      ...firstEmail,
      firstEmail,
      numberOfEmails: emails.length,
    };
  });

  useBulkUnsubscribeShortcuts({
    newsletters: rows,
    selectedRow,
    onOpenNewsletter,
    setSelectedRow,
    refetchPremium,
    hasUnsubscribeAccess,
    mutate,
  });

  const { openModal, PremiumModal } = usePremiumModal();

  return (
    <>
      <LoadingContent
        loading={!data && isLoading}
        error={error}
        loadingComponent={<Skeleton className="h-24 rounded" />}
      >
        <StatsCards
          stats={[
            {
              name: "New senders this week",
              value: formatStat(newSenders.length),
              subvalue: "senders",
              icon: <Users2Icon className="h-4 w-4" />,
            },
          ]}
        />
      </LoadingContent>
      <Card className="mt-2 p-0 sm:mt-4">
        <div className="items-center justify-between px-2 pt-2 sm:px-6 sm:pt-4 md:flex">
          <Title>New Senders</Title>
          <div className="ml-4 mt-3 flex justify-end space-x-2 md:mt-0">
            <div className="hidden md:block">
              <ShortcutTooltip />
            </div>

            <DetailedStatsFilter
              label="Filter"
              icon={<FilterIcon className="mr-2 h-4 w-4" />}
              keepOpenOnSelect
              columns={[
                {
                  label: "Unhandled",
                  checked: filters.unhandled,
                  setChecked: () =>
                    setFilters({
                      ...filters,
                      ["unhandled"]: !filters.unhandled,
                    }),
                },
                {
                  label: "Auto Archived",
                  checked: filters.autoArchived,
                  setChecked: () =>
                    setFilters({
                      ...filters,
                      ["autoArchived"]: !filters.autoArchived,
                    }),
                },
                {
                  label: "Unsubscribed",
                  checked: filters.unsubscribed,
                  setChecked: () =>
                    setFilters({
                      ...filters,
                      ["unsubscribed"]: !filters.unsubscribed,
                    }),
                },
                {
                  label: "Approved",
                  checked: filters.approved,
                  setChecked: () =>
                    setFilters({ ...filters, ["approved"]: !filters.approved }),
                },
              ]}
            />

            {/* <EmailsToIncludeFilter types={types} setTypes={setTypes} /> */}
          </div>
        </div>

        <LoadingContent
          loading={!data && isLoading}
          error={error}
          loadingComponent={<Skeleton className="m-4 h-screen rounded" />}
        >
          {newSenders && (
            <NewSendersTable
              sortColumn={sortColumn}
              setSortColumn={setSortColumn}
              tableRows={rows
                .slice(0, expanded ? undefined : 50)
                .map((item) => {
                  return (
                    <NewSenderRow
                      key={item.name}
                      item={item}
                      userEmail={userEmail}
                      firstEmail={item.firstEmail}
                      numberOfEmails={item.numberOfEmails}
                      onOpenNewsletter={onOpenNewsletter}
                      userGmailLabels={userLabels}
                      mutate={mutate}
                      selected={selectedRow?.name === item.name}
                      onSelectRow={() => {
                        setSelectedRow(item);
                      }}
                      hasUnsubscribeAccess={hasUnsubscribeAccess}
                      refetchPremium={refetchPremium}
                      openPremiumModal={openModal}
                    />
                  );
                })}
            />
          )}
          <div className="mt-2 px-6 pb-6">{extra}</div>
        </LoadingContent>
      </Card>
<<<<<<< HEAD
      {openedNewsletter && (
        <NewsletterModal
          newsletter={openedNewsletter}
          onClose={() => setOpenedNewsletter(undefined)}
          refreshInterval={props.refreshInterval}
        />
      )}
=======
      <NewsletterModal
        newsletter={openedNewsletter}
        onClose={() => setOpenedNewsletter(undefined)}
        refreshInterval={refreshInterval}
      />
>>>>>>> a1aa200a
      <PremiumModal />
    </>
  );
}

function NewSendersTable({
  tableRows,
  sortColumn,
  setSortColumn,
}: {
  tableRows?: React.ReactNode;
  sortColumn: "subject" | "date" | "numberOfEmails";
  setSortColumn: (sortColumn: "subject" | "date" | "numberOfEmails") => void;
}) {
  return (
    <Table className="mt-4">
      <TableHeader>
        <TableRow>
          <TableHead className="pl-6">
            <span className="text-sm font-medium">From</span>
          </TableHead>
          <TableHead>
            <HeaderButton
              sorted={sortColumn === "subject"}
              onClick={() => setSortColumn("subject")}
            >
              Subject
            </HeaderButton>
          </TableHead>
          <TableHead>
            <HeaderButton
              sorted={sortColumn === "date"}
              onClick={() => setSortColumn("date")}
            >
              Date
            </HeaderButton>
          </TableHead>
          <TableHead>
            <HeaderButton
              sorted={sortColumn === "numberOfEmails"}
              onClick={() => setSortColumn("numberOfEmails")}
            >
              Emails
            </HeaderButton>
          </TableHead>
          <TableHead />
        </TableRow>
      </TableHeader>
      <TableBody>{tableRows}</TableBody>
    </Table>
  );
}

function NewSenderRow({
  item,
  firstEmail,
  numberOfEmails,
  refetchPremium,
  openPremiumModal,
  onOpenNewsletter,
  selected,
  onSelectRow,
  hasUnsubscribeAccess,
  mutate,
  userEmail,
  userGmailLabels,
}: {
  item: Row;
  firstEmail: { from: string; subject: string; timestamp: number };
  userEmail: string;
  numberOfEmails: number;
  onOpenNewsletter: (row: Row) => void;
  userGmailLabels: LabelsResponse["labels"];
  mutate: () => Promise<any>;
  selected: boolean;
  onSelectRow: () => void;
  hasUnsubscribeAccess: boolean;
  refetchPremium: () => Promise<any>;
  openPremiumModal: () => void;
}) {
  return (
    <TableRow
      key={item.name}
      className={selected ? "bg-blue-50" : undefined}
      aria-selected={selected || undefined}
      data-selected={selected || undefined}
      onMouseEnter={onSelectRow}
    >
      <TableCell className="max-w-[200px] truncate pl-6 lg:max-w-[300px]">
        {firstEmail.from}
      </TableCell>
      <TableCell className="max-w-[300px] truncate lg:max-w-[400px]">
        {firstEmail.subject}
      </TableCell>
      <TableCell>{formatShortDate(new Date(firstEmail.timestamp))}</TableCell>
      <TableCell className="text-center">{numberOfEmails}</TableCell>
      <TableCell className="flex justify-end gap-2 p-2">
        <ActionCell
          item={item}
          userEmail={userEmail}
          hasUnsubscribeAccess={hasUnsubscribeAccess}
          mutate={mutate}
          refetchPremium={refetchPremium}
          onOpenNewsletter={onOpenNewsletter}
          selected={selected}
          userGmailLabels={userGmailLabels}
          openPremiumModal={openPremiumModal}
        />
      </TableCell>
    </TableRow>
  );
}<|MERGE_RESOLUTION|>--- conflicted
+++ resolved
@@ -211,7 +211,6 @@
           <div className="mt-2 px-6 pb-6">{extra}</div>
         </LoadingContent>
       </Card>
-<<<<<<< HEAD
       {openedNewsletter && (
         <NewsletterModal
           newsletter={openedNewsletter}
@@ -219,13 +218,6 @@
           refreshInterval={props.refreshInterval}
         />
       )}
-=======
-      <NewsletterModal
-        newsletter={openedNewsletter}
-        onClose={() => setOpenedNewsletter(undefined)}
-        refreshInterval={refreshInterval}
-      />
->>>>>>> a1aa200a
       <PremiumModal />
     </>
   );
