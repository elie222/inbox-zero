"use client";

<<<<<<< HEAD
import { useState } from "react";
import Link from "next/link";
=======
import { useCallback } from "react";
>>>>>>> 40d3359c
import { useOrganizationMembers } from "@/hooks/useOrganizationMembers";
import { useUser } from "@/hooks/useUser";
import { LoadingContent } from "@/components/LoadingContent";
import { Avatar, AvatarFallback, AvatarImage } from "@/components/ui/avatar";
import { Badge } from "@/components/ui/badge";
import { Button } from "@/components/ui/button";
<<<<<<< HEAD
import {
  DropdownMenu,
  DropdownMenuContent,
  DropdownMenuItem,
  DropdownMenuTrigger,
} from "@/components/ui/dropdown-menu";
import {
  Tooltip,
  TooltipContent,
  TooltipProvider,
  TooltipTrigger,
} from "@/components/ui/tooltip";
import {
  UserPlusIcon,
  TrashIcon,
  MoreHorizontalIcon,
  BarChartBigIcon,
  BarChartIcon,
} from "lucide-react";
=======
import { TrashIcon } from "lucide-react";
>>>>>>> 40d3359c
import { InviteMemberModal } from "@/components/InviteMemberModal";
import { removeMemberAction } from "@/utils/actions/remove-member";
import { toastSuccess, toastError } from "@/components/Toast";
import type { OrganizationMembersResponse } from "@/app/api/organizations/members/route";
import { useExecutedRulesCount } from "@/hooks/useExecutedRulesCount";

type Member = OrganizationMembersResponse["members"][0];

interface MemberCardProps {
  member: Member;
  onRemove: (memberId: string) => void;
  executedRulesCount?: number;
}

function MemberCard({ member, onRemove, executedRulesCount }: MemberCardProps) {
  return (
    <div className="flex items-center justify-between p-4 border rounded-lg">
      <div className="flex items-center space-x-4 flex-1 min-w-0">
        <TooltipProvider>
          <Tooltip>
            <TooltipTrigger asChild>
              <Avatar className="h-10 w-10 flex-shrink-0">
                <AvatarImage
                  src={member.user.image || ""}
                  alt={member.user.name || member.user.email}
                />
                <AvatarFallback>
                  {member.user.name
                    ? member.user.name.charAt(0).toUpperCase()
                    : member.user.email.charAt(0).toUpperCase()}
                </AvatarFallback>
              </Avatar>
            </TooltipTrigger>
            <TooltipContent>
              <p>
                Joined at: {new Date(member.createdAt).toLocaleDateString()}
              </p>
            </TooltipContent>
          </Tooltip>
        </TooltipProvider>
        <div className="flex-1 min-w-0">
          <div className="flex items-center space-x-3">
            <p className="font-medium">{member.user.name || "No name"}</p>
            <Badge
              variant={member.role === "admin" ? "default" : "secondary"}
              className="text-xs"
            >
              {member.role.charAt(0).toUpperCase() + member.role.slice(1)}
            </Badge>
          </div>
          <div className="flex items-center space-x-3 mt-1">
            <span className="text-xs text-muted-foreground">
              {member.user.email}
            </span>
            {executedRulesCount !== undefined && (
              <>
                <span className="text-xs text-muted-foreground">∣</span>
                <span className="text-xs text-muted-foreground">
                  {executedRulesCount} executed rules
                </span>
              </>
            )}
          </div>
        </div>
      </div>
      <DropdownMenu>
        <DropdownMenuTrigger asChild>
          <Button variant="outline" size="sm">
            <MoreHorizontalIcon className="size-4" />
          </Button>
        </DropdownMenuTrigger>
        <DropdownMenuContent align="end">
          <DropdownMenuItem onClick={() => onRemove(member.id)}>
            <TrashIcon className="mr-2 size-4" />
            Remove
          </DropdownMenuItem>
          {member.user.emailAccounts?.[0]?.id ? (
            <DropdownMenuItem asChild>
              <Link href={`/${member.user.emailAccounts[0].id}/stats`}>
                <BarChartBigIcon className="mr-2 size-4" />
                Analytics
              </Link>
            </DropdownMenuItem>
          ) : (
            <DropdownMenuItem disabled>
              <BarChartBigIcon className="mr-2 size-4" />
              Analytics
            </DropdownMenuItem>
          )}
          <DropdownMenuItem>
            <BarChartIcon className="mr-2 size-4" />
            Usage
          </DropdownMenuItem>
        </DropdownMenuContent>
      </DropdownMenu>
    </div>
  );
}

export default function MembersPage() {
  const { data, isLoading, error, mutate } = useOrganizationMembers();
<<<<<<< HEAD
  const { data: executedRulesData } = useExecutedRulesCount();
  const [isInviteModalOpen, setIsInviteModalOpen] = useState(false);
=======
  const { data: currentUser } = useUser();
>>>>>>> 40d3359c

  const handleRemoveMember = useCallback((memberId: string) => {
    return async () => {
      try {
        const result = await removeMemberAction({ memberId });

        if (result?.serverError) {
          toastError({
            title: "Error removing member",
            description: result.serverError,
          });
        } else {
          toastSuccess({ description: "Member removed successfully" });
          mutate(); // Refresh the members list
        }
      } catch (err) {
        toastError({
          title: "Error removing member",
          description:
            err instanceof Error ? err.message : "Failed to remove member",
        });
      }
    };
  }, [mutate]);

  return (
    <div className="container mx-auto py-8">
      <div className="max-w-4xl mx-auto">
        <div className="mb-8">
          <h1 className="text-3xl font-bold mb-2">Organization Members</h1>
          <p className="text-muted-foreground">
            Manage your organization members and invite new team members.
          </p>
        </div>

        <LoadingContent loading={isLoading} error={error}>
          <div className="space-y-6">
            <div className="flex justify-between items-center">
              <h2 className="text-xl font-semibold">
                Members ({data?.members.length || 0})
              </h2>
              <InviteMemberModal />
            </div>

            <div className="space-y-4">
<<<<<<< HEAD
              {data?.members.map((member) => {
                const executedRulesCount =
                  executedRulesData?.executedRulesCount.find(
                    (item) => item.userId === member.user.id,
                  )?.executedRulesCount;

                return (
                  <MemberCard
                    key={member.id}
                    member={member}
                    onRemove={handleRemoveMember}
                    executedRulesCount={executedRulesCount}
                  />
                );
              })}
=======
              {data?.members.map((member) => (
                <div
                  key={member.id}
                  className="flex items-center justify-between p-4 border rounded-lg"
                >
                  <div className="flex items-center space-x-4">
                    <Avatar className="h-10 w-10">
                      <AvatarImage
                        src={member.user.image || ""}
                        alt={member.user.name || member.user.email}
                      />
                      <AvatarFallback>
                        {member.user.name
                          ? member.user.name.charAt(0).toUpperCase()
                          : member.user.email.charAt(0).toUpperCase()}
                      </AvatarFallback>
                    </Avatar>
                    <div className="flex-1">
                      <div className="flex items-center space-x-2">
                        <p className="font-medium">
                          {member.user.name || "No name"}
                        </p>
                        <Badge
                          variant={
                            member.role === "admin" ? "default" : "secondary"
                          }
                        >
                          {member.role.charAt(0).toUpperCase() +
                            member.role.slice(1)}
                        </Badge>
                      </div>
                      <p className="text-sm text-muted-foreground">
                        {member.user.email}
                      </p>
                      <p className="text-xs text-muted-foreground mt-1">
                        Joined {new Date(member.createdAt).toLocaleDateString()}
                      </p>
                    </div>
                  </div>
                  <div className="flex items-center space-x-2">
                    {currentUser?.id !== member.user.id && (
                      <Button
                        variant="outline"
                        size="sm"
                        onClick={handleRemoveMember(member.id)}
                      >
                        <TrashIcon className="mr-2 size-4" />
                        Remove
                      </Button>
                    )}
                  </div>
                </div>
              ))}
>>>>>>> 40d3359c
            </div>

            {data?.members.length === 0 && (
              <div className="text-center py-12">
                <p className="text-muted-foreground">
                  No members found in your organization.
                </p>
              </div>
            )}
          </div>
        </LoadingContent>
      </div>
    </div>
  );
}<|MERGE_RESOLUTION|>--- conflicted
+++ resolved
@@ -1,18 +1,12 @@
 "use client";
 
-<<<<<<< HEAD
-import { useState } from "react";
+import { useCallback } from "react";
 import Link from "next/link";
-=======
-import { useCallback } from "react";
->>>>>>> 40d3359c
 import { useOrganizationMembers } from "@/hooks/useOrganizationMembers";
-import { useUser } from "@/hooks/useUser";
 import { LoadingContent } from "@/components/LoadingContent";
 import { Avatar, AvatarFallback, AvatarImage } from "@/components/ui/avatar";
 import { Badge } from "@/components/ui/badge";
 import { Button } from "@/components/ui/button";
-<<<<<<< HEAD
 import {
   DropdownMenu,
   DropdownMenuContent,
@@ -26,15 +20,11 @@
   TooltipTrigger,
 } from "@/components/ui/tooltip";
 import {
-  UserPlusIcon,
   TrashIcon,
   MoreHorizontalIcon,
   BarChartBigIcon,
   BarChartIcon,
 } from "lucide-react";
-=======
-import { TrashIcon } from "lucide-react";
->>>>>>> 40d3359c
 import { InviteMemberModal } from "@/components/InviteMemberModal";
 import { removeMemberAction } from "@/utils/actions/remove-member";
 import { toastSuccess, toastError } from "@/components/Toast";
@@ -136,36 +126,34 @@
 
 export default function MembersPage() {
   const { data, isLoading, error, mutate } = useOrganizationMembers();
-<<<<<<< HEAD
   const { data: executedRulesData } = useExecutedRulesCount();
-  const [isInviteModalOpen, setIsInviteModalOpen] = useState(false);
-=======
-  const { data: currentUser } = useUser();
->>>>>>> 40d3359c
-
-  const handleRemoveMember = useCallback((memberId: string) => {
-    return async () => {
-      try {
-        const result = await removeMemberAction({ memberId });
-
-        if (result?.serverError) {
+
+  const handleRemoveMember = useCallback(
+    (memberId: string) => {
+      return async () => {
+        try {
+          const result = await removeMemberAction({ memberId });
+
+          if (result?.serverError) {
+            toastError({
+              title: "Error removing member",
+              description: result.serverError,
+            });
+          } else {
+            toastSuccess({ description: "Member removed successfully" });
+            mutate(); // Refresh the members list
+          }
+        } catch (err) {
           toastError({
             title: "Error removing member",
-            description: result.serverError,
+            description:
+              err instanceof Error ? err.message : "Failed to remove member",
           });
-        } else {
-          toastSuccess({ description: "Member removed successfully" });
-          mutate(); // Refresh the members list
         }
-      } catch (err) {
-        toastError({
-          title: "Error removing member",
-          description:
-            err instanceof Error ? err.message : "Failed to remove member",
-        });
-      }
-    };
-  }, [mutate]);
+      };
+    },
+    [mutate],
+  );
 
   return (
     <div className="container mx-auto py-8">
@@ -187,7 +175,6 @@
             </div>
 
             <div className="space-y-4">
-<<<<<<< HEAD
               {data?.members.map((member) => {
                 const executedRulesCount =
                   executedRulesData?.executedRulesCount.find(
@@ -203,61 +190,6 @@
                   />
                 );
               })}
-=======
-              {data?.members.map((member) => (
-                <div
-                  key={member.id}
-                  className="flex items-center justify-between p-4 border rounded-lg"
-                >
-                  <div className="flex items-center space-x-4">
-                    <Avatar className="h-10 w-10">
-                      <AvatarImage
-                        src={member.user.image || ""}
-                        alt={member.user.name || member.user.email}
-                      />
-                      <AvatarFallback>
-                        {member.user.name
-                          ? member.user.name.charAt(0).toUpperCase()
-                          : member.user.email.charAt(0).toUpperCase()}
-                      </AvatarFallback>
-                    </Avatar>
-                    <div className="flex-1">
-                      <div className="flex items-center space-x-2">
-                        <p className="font-medium">
-                          {member.user.name || "No name"}
-                        </p>
-                        <Badge
-                          variant={
-                            member.role === "admin" ? "default" : "secondary"
-                          }
-                        >
-                          {member.role.charAt(0).toUpperCase() +
-                            member.role.slice(1)}
-                        </Badge>
-                      </div>
-                      <p className="text-sm text-muted-foreground">
-                        {member.user.email}
-                      </p>
-                      <p className="text-xs text-muted-foreground mt-1">
-                        Joined {new Date(member.createdAt).toLocaleDateString()}
-                      </p>
-                    </div>
-                  </div>
-                  <div className="flex items-center space-x-2">
-                    {currentUser?.id !== member.user.id && (
-                      <Button
-                        variant="outline"
-                        size="sm"
-                        onClick={handleRemoveMember(member.id)}
-                      >
-                        <TrashIcon className="mr-2 size-4" />
-                        Remove
-                      </Button>
-                    )}
-                  </div>
-                </div>
-              ))}
->>>>>>> 40d3359c
             </div>
 
             {data?.members.length === 0 && (
