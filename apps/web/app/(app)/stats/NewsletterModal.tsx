--- conflicted
+++ resolved
@@ -1,7 +1,5 @@
-import {
-  MoreDropdown,
-  useUnsubscribeButton,
-} from "@/app/(app)/bulk-unsubscribe/common";
+import { MoreDropdown } from "@/app/(app)/bulk-unsubscribe/common";
+import { useUnsubscribe } from "@/app/(app)/bulk-unsubscribe/hooks";
 import { Row } from "@/app/(app)/bulk-unsubscribe/types";
 import { getDateRangeParams } from "@/app/(app)/stats/params";
 import type { ThreadsResponse } from "@/app/api/google/threads/controller";
@@ -15,7 +13,7 @@
 import { Tooltip } from "@/components/Tooltip";
 import { SectionHeader } from "@/components/Typography";
 import { EmailList } from "@/components/email-list/EmailList";
-import { Button, ButtonLoader } from "@/components/ui/button";
+import { Button } from "@/components/ui/button";
 import {
   Dialog,
   DialogContent,
@@ -24,7 +22,6 @@
 } from "@/components/ui/dialog";
 import { Tabs, TabsContent, TabsList, TabsTrigger } from "@/components/ui/tabs";
 import { useLabels } from "@/hooks/useLabels";
-<<<<<<< HEAD
 import { onAutoArchive } from "@/utils/actions/client";
 import { getGmailFilterSettingsUrl } from "@/utils/url";
 import type { ZodPeriod } from "@inboxzero/tinybird";
@@ -35,10 +32,6 @@
 import { usePostHog } from "posthog-js/react";
 import type { DateRange } from "react-day-picker";
 import useSWR from "swr";
-=======
-import type { Row } from "@/app/(app)/bulk-unsubscribe/types";
-import { usePostHog } from "posthog-js/react";
->>>>>>> a1aa200a
 
 export function NewsletterModal(props: {
   newsletter: Pick<Row, "name" | "lastUnsubscribeLink" | "autoArchived">;
@@ -54,12 +47,11 @@
 
   const { userLabels } = useLabels();
 
-<<<<<<< HEAD
   const { hasUnsubscribeAccess, mutate: refetchPremium } = usePremium();
 
   const posthog = usePostHog();
 
-  const { unsubscribeLoading, onUnsubscribe } = useUnsubscribeButton({
+  const { unsubscribeLoading, onUnsubscribe } = useUnsubscribe({
     item: newsletter,
     hasUnsubscribeAccess,
     mutate,
@@ -67,10 +59,6 @@
     refetchPremium,
   });
 
-=======
-  const posthog = usePostHog();
-
->>>>>>> a1aa200a
   return (
     <Dialog open={!!newsletter} onOpenChange={onClose}>
       <DialogContent className="max-h-screen overflow-x-scroll overflow-y-scroll lg:min-w-[880px] xl:min-w-[1280px]">
@@ -90,7 +78,7 @@
                 >
                   {unsubscribeLoading ? (
                     <div className="flex cursor-not-allowed items-center opacity-50">
-                      <ButtonLoader />
+                      <Button loading={true} />
                       <span>Unsubscribing...</span>
                     </div>
                   ) : (
