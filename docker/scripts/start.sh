#!/bin/sh
set -e

# This script runs at container startup.
# It replaces the build-time placeholders with runtime environment variables,
# optionally runs database migrations, and starts the Next.js server.

echo "🚀 Starting Inbox Zero..."

# Define the variables to replace
# Add more NEXT_PUBLIC_ variables here as needed
if [ -n "$NEXT_PUBLIC_BASE_URL" ]; then
    /app/docker/scripts/replace-placeholder.sh "http://NEXT_PUBLIC_BASE_URL_PLACEHOLDER" "$NEXT_PUBLIC_BASE_URL"
fi

<<<<<<< HEAD
# Run database migrations unless SKIP_MIGRATIONS is set to 1
if [ "$SKIP_MIGRATIONS" = "1" ]; then
    echo "⏭️  Skipping database migrations (SKIP_MIGRATIONS=1)"
else
    echo "🔄 Running database migrations..."
    prisma migrate deploy --schema=/app/apps/web/prisma/schema.prisma
    echo "✅ Database migrations complete."
=======
if [ -n "$NEXT_PUBLIC_BYPASS_PREMIUM_CHECKS" ]; then
    /app/docker/scripts/replace-placeholder.sh "NEXT_PUBLIC_BYPASS_PREMIUM_CHECKS_PLACEHOLDER" "$NEXT_PUBLIC_BYPASS_PREMIUM_CHECKS"
fi

if [ -n "$DATABASE_URL" ]; then
    echo "🔄 Running database migrations..."
    if timeout 320 prisma migrate deploy --schema=./apps/web/prisma/schema.prisma; then
        echo "✅ Database migrations completed successfully"
    else
        EXIT_CODE=$?
        if [ $EXIT_CODE -eq 124 ]; then
            echo "⚠️  Migration timeout (320s) exceeded"
        else
            echo "⚠️  Migration failed with exit code $EXIT_CODE"
        fi
        echo "⚠️  Continuing startup (database might be unavailable or migrations already applied)"
    fi
>>>>>>> cc129ed9
fi

# Start the Next.js application
echo "✅ Configuration complete. Starting server..."
exec node apps/web/server.js<|MERGE_RESOLUTION|>--- conflicted
+++ resolved
@@ -13,33 +13,28 @@
     /app/docker/scripts/replace-placeholder.sh "http://NEXT_PUBLIC_BASE_URL_PLACEHOLDER" "$NEXT_PUBLIC_BASE_URL"
 fi
 
-<<<<<<< HEAD
-# Run database migrations unless SKIP_MIGRATIONS is set to 1
-if [ "$SKIP_MIGRATIONS" = "1" ]; then
-    echo "⏭️  Skipping database migrations (SKIP_MIGRATIONS=1)"
-else
-    echo "🔄 Running database migrations..."
-    prisma migrate deploy --schema=/app/apps/web/prisma/schema.prisma
-    echo "✅ Database migrations complete."
-=======
 if [ -n "$NEXT_PUBLIC_BYPASS_PREMIUM_CHECKS" ]; then
     /app/docker/scripts/replace-placeholder.sh "NEXT_PUBLIC_BYPASS_PREMIUM_CHECKS_PLACEHOLDER" "$NEXT_PUBLIC_BYPASS_PREMIUM_CHECKS"
 fi
 
 if [ -n "$DATABASE_URL" ]; then
-    echo "🔄 Running database migrations..."
-    if timeout 320 prisma migrate deploy --schema=./apps/web/prisma/schema.prisma; then
-        echo "✅ Database migrations completed successfully"
+    # Run database migrations unless SKIP_MIGRATIONS is set to 1
+    if [ "$SKIP_MIGRATIONS" = "1" ]; then
+        echo "⏭️  Skipping database migrations (SKIP_MIGRATIONS=1)"
     else
-        EXIT_CODE=$?
-        if [ $EXIT_CODE -eq 124 ]; then
-            echo "⚠️  Migration timeout (320s) exceeded"
+        echo "🔄 Running database migrations..."
+        if timeout 320 prisma migrate deploy --schema=./apps/web/prisma/schema.prisma; then
+            echo "✅ Database migrations completed successfully"
         else
-            echo "⚠️  Migration failed with exit code $EXIT_CODE"
+            EXIT_CODE=$?
+            if [ $EXIT_CODE -eq 124 ]; then
+                echo "⚠️  Migration timeout (320s) exceeded"
+            else
+                echo "⚠️  Migration failed with exit code $EXIT_CODE"
+            fi
+            echo "⚠️  Continuing startup (database might be unavailable or migrations already applied)"
         fi
-        echo "⚠️  Continuing startup (database might be unavailable or migrations already applied)"
     fi
->>>>>>> cc129ed9
 fi
 
 # Start the Next.js application
